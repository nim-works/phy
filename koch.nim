## Tool for performing various build and testing related actions for the
## repository. *Koch* is a German noun meaning *cook* or *chef* in English.

import std/[sequtils, strutils, tables, os, osproc, parseopt]

const
  HelpText = """
Usage:
  koch [options] <command>

Options:
  --nim:path                  use the specified NimSkull compiler

Commands:
  all [args]                  builds all programs
  single <name> [args]        builds the single program with the given name
  generate [dir]              generates the various language-related modules
  build-defs                  verifies the language definitions and generates
                              the textual representation for them
"""
  Programs: seq[(string, string, bool, bool)] = @[
    ("tester", "tools/tester.nim", true, true),
    ("passtool", "tools/passtool/passtool.nim", true, true),
<<<<<<< HEAD
=======
    ("queryshell", "phy/queryshell.nim", true, true),
>>>>>>> 02ba891f
    ("repl", "phy/repl.nim", false, true),
    ("phy", "phy/phy.nim", false, true),
    ("skully", "skully/skully.nim", true, false)
    # ^^ excluded from 'all' because the program takes too long to compile
  ]
    ## program name, module path, whether the program doesn't depend on
    ## generated modules, and whether the program is built with 'all'

  DefaultGenerated = "generated"
    ## the default path for the generated modules

var
  nimExe = findExe("nim")
  verbose = true

proc run(exe: sink string, args: varargs[string]): bool =
  if verbose:
    echo "run: ", exe, " ", args.join(" ")

  let p = startProcess(exe, args=args, options={poParentStreams, poUsePath})
  result = p.waitForExit(-1) == 0
  p.close()

proc require(x: bool) =
  if not x:
    echo "failure"
    quit(1)

proc compile(file: sink string, name: string, extra: varargs[string]): bool =
  ## Compiles the given NimSkull `file` into an exectuable located in the bin/
  ## directory, using `name` as the name.
  var args = @["c", "--nimcache:build/cache/" & name,
               "-o:bin/" & addFileExt(name, ExeExt)]
  args.add extra
  args.add file
  result = run(nimExe, args)

proc check(file: sink string, extra: varargs[string]): bool =
  ## Runs the ``check`` command on the given NimSkull `file`.
  var args = @["check"]
  args.add extra
  args.add file
  result = run(nimExe, args)

proc saneSplit(s: string): seq[string] =
  ## Compared to the normal split, returns an empty sequence for an empty
  ## string.
  let s = strip(s)
  if s.len > 0: split(s, ' ')
  else:         @[]

# helpers:

proc generateModules(dir: string) =
  ## Invokes the passtool for generating the language-derived modules.
  let passtool = addFileExt("bin/passtool", ExeExt)
  createDir(dir)

  # generate the modules:
  require run(passtool, "gen-checks", "languages", "lang30", "passes/syntax",
              dir / "*_checks.nim")
  require run(passtool, "gen-checks", "languages", "specification",
              "passes/syntax_source", dir / "source_checks.nim")

proc buildSingle(args: string): bool

proc regenerate() =
  ## Makes sure the generated modules are up-to-date.
  if not dirExists(DefaultGenerated):
    # assume that the 'generated' folder existing means that it's up-to-date.
    # This is usually *not* correct, but it's the simplest heuristic we have
    discard buildSingle("passtool -d:release")
    generateModules(DefaultGenerated)

# command implementations:

proc buildSingle(args: string): bool =
  ## Builds the single program specified by `args`.
  var args = args.saneSplit()
  if args.len == 0:
    return false # not enough arguments, show the help

  let progName = args[0]
  args.delete(0)

  result = true

  for (name, path, standalone, _) in Programs.items:
    if name == progName:
      if not standalone:
        # depends on some generated modules; first make sure they're
        # up-to-date
        regenerate()

      if not compile(getCurrentDir() / path, name, args):
        echo "Failure"
        quit(1)
      return

  # report a "not found" error
  echo "no program with name: '", progName, "' exists. Candidates are:"
  echo "  ", mapIt(Programs, it[0]).join(", ")
  quit(1)

proc buildAll(args: string): bool =
  ## Builds all programs, passing `args` along to the compiler.
  let extra = args.saneSplit()
  # build all standalone programs first:
  for (name, path, standalone, inAll) in Programs.items:
    if standalone and inAll:
      if not compile(getCurrentDir() / path, name, extra):
        echo "Failure"
        quit(1)

  # then generate the language-derived modules:
  generateModules(DefaultGenerated)

  # finally, build the remaining programs:
  for (name, path, standalone, inAll) in Programs.items:
    if not standalone and inAll:
      if not compile(getCurrentDir() / path, name, extra):
        echo "Failure"
        quit(1)

  result = true

proc generate(args: string): bool =
  ## Invokes the passtool for generating the language-related modules.
  let args = saneSplit(args)
  if args.len > 1:
    echo "too many arguments"
    return false

  # the passtool binary might be out-of-date; it's better to always compile it
  result = buildSingle("passtool -d:release")
  if not result:
    return

  generateModules():
    if args.len == 1: args[0] else: DefaultGenerated

  result = true

proc buildDefs(args: string): bool =
  ## Handles verifying the language definitions and producing the artifacts
  ## based on them.
  if args.len > 0:
    return false

  # there's nothing to do with the compiled language definition, making sure
  # the macro succeeds is enough
  if not check(getCurrentDir() / "languages" / "source.nim"):
    echo "Failure"
    quit(1)

  result = true

proc showHelp(): bool =
  ## Shows the help text.
  echo HelpText
  result = true

# main command processing:
var
  opts = initOptParser(getExecArgs())
  success = false

while true:
  opts.next()
  case opts.kind
  of cmdLongOption, cmdShortOption:
    case normalize(opts.key)
    of "nim":
      nimExe = opts.val
    else:
      echo "Unknown option: ", normalize(opts.key)
      break
  of cmdArgument:
    success =
      case normalize(opts.key)
      of "all":
        buildAll(opts.cmdLineRest)
      of "single":
        buildSingle(opts.cmdLineRest)
      of "generate":
        generate(opts.cmdLineRest)
      of "build-defs":
        buildDefs(opts.cmdLineRest)
      of "help":
        showHelp()
      else:
        echo "Unknown command: ", normalize(opts.key)
        false
    break
  of cmdEnd:
    break

if not success:
  echo HelpText
  quit(1)<|MERGE_RESOLUTION|>--- conflicted
+++ resolved
@@ -21,10 +21,7 @@
   Programs: seq[(string, string, bool, bool)] = @[
     ("tester", "tools/tester.nim", true, true),
     ("passtool", "tools/passtool/passtool.nim", true, true),
-<<<<<<< HEAD
-=======
     ("queryshell", "phy/queryshell.nim", true, true),
->>>>>>> 02ba891f
     ("repl", "phy/repl.nim", false, true),
     ("phy", "phy/phy.nim", false, true),
     ("skully", "skully/skully.nim", true, false)
