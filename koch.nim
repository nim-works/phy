--- conflicted
+++ resolved
@@ -16,15 +16,8 @@
   single <name> [args]        builds the single program with the given name
 """
   Programs: seq[(string, string)] = @[
-<<<<<<< HEAD
     ("tester", "tools/tester.nim"),
-    ("disasm", "vm/disasm.nim"),
-    # XXX: ^^ not a real program; only here temporarily to make sure it
-    #      compiles
     ("passtool", "tools/passtool/passtool.nim")
-=======
-    ("tester", "tools/tester.nim")
->>>>>>> 678c57f1
   ]
 
 var
