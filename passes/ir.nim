--- conflicted
+++ resolved
@@ -21,11 +21,8 @@
     of Local, Proc, Type:
       id*: uint32
     of Field, At, Deref, Addr, Call, Stmts, Drop, Asgn, Break, Return, Loop,
-<<<<<<< HEAD
-       If, Add, Sub, Mul, Div, Mod, Not, Eq, Lt, Le, AddChck, SubChck, MulChck:
-=======
-       If, Case, Choice, Add, Sub, Mul, Div, Mod, Not, Eq, Lt, Le:
->>>>>>> 6172c4e1
+       If, Case, Choice, Add, Sub, Mul, Div, Mod, Not, Eq, Lt, Le,
+       AddChck, SubChck, MulChck:
       children*: seq[IrNode]
     else:
       discard
