## This implements a temporary pass for translating the parse-tree of the
## source language into the currently highest-level intermediate language.
## It's there so that development of the source language can already commence
## while the the intermediate languages are still being developed.
##
## The focus is on correctness. Performance, code quality, and overall
## architecture (of this module) are of secondary concern.

import
  std/[algorithm, sequtils, tables],
  passes/[builders, spec, trees],
  phy/[reporting, types],
  vm/[utils]

import passes/spec_source except NodeKind

type
  SourceKind = spec_source.NodeKind
  InTree     = PackedTree[SourceKind]
  Node       = TreeNode[NodeKind]
  NodeSeq    = seq[Node]

  EntityKind = enum
    ekProc
    ekType

  Entity = object
    kind: EntityKind
    id: int
      ## ID of the procedure or type. It's an index into the respective list

  ProcInfo* = object
    result*: SemType
      ## the return type

  ModuleCtx* = object
    ## The translation/analysis context for a single module.
    reporter: ref ReportContext[string]
    # XXX: strings being used for diagnostics is a temporary measure. Message
    #      formatting should eventually be separated from diagnostic emission

    literals: Literals
    types: Builder[NodeKind]
      ## the in-progress type section
    numTypes: int
    aliases: seq[SemType]
      ## the list of type aliases
    procs: Builder[NodeKind]
      ## the in-progress procedure section
    procList*: seq[ProcInfo]

    scope: Table[string, Entity]
      ## maps names to their associated entity

    # procedure context:
    retType: SemType
    returnParam: uint32
      ## the index of the out parameter, if one is required
    locals: seq[SemType]
      ## all locals part of the procedure

  Expr = object
    # XXX: the target IL doesn't support expression lists (yet), so we have
    #      to apply the necessary lowering here, for now. Efficiency doesn't
    #      matter
    stmts: seq[NodeSeq] # can be empty
    expr: NodeSeq
    typ: SemType

using
  c: var ModuleCtx
  t: InTree
  bu: var Builder[NodeKind]
  stmts: var seq[NodeSeq]

proc error(c; message: sink string) =
  ## Sends the error diagnostic `message` to the reporter.
  c.reporter.error(message)

template addType(c; kind: NodeKind, body: untyped): uint32 =
  c.types.subTree kind:
    body
  (let r = c.numTypes; inc c.numTypes; r.uint32)

proc expectNot(c; typ: sink SemType, kind: TypeKind): SemType =
  ## If `typ` has the given `kind`, reports an error and returns the error
  ## type. Otherwise returns `typ` as-is.
  if typ.kind != kind:
    result = typ
  else:
    c.error("type not allowed in this context")
    result = errorType()

proc evalType(c; t; n: NodeIndex): SemType =
  ## Evaluates a type expression, yielding the resulting type.
  case t[n].kind
  of VoidTy:  prim(tkVoid)
  of UnitTy:  prim(tkUnit)
  of BoolTy:  prim(tkBool)
  of IntTy:   prim(tkInt)
  of FloatTy: prim(tkFloat)
  of TupleTy:
    if t.len(n) == 0:
      prim(tkUnit)
    else:
      var tup = SemType(kind: tkTuple)
      for it in t.items(n):
        tup.elems.add evalType(c, t, it)
        case tup.elems[^1].kind
        of tkError:
          tup = errorType()
          break
        of tkVoid:
          c.error("'void' type cannot be part of tuple type")
          tup = errorType()
          break
        else:
          discard "all good"

      tup
<<<<<<< HEAD
  of UnionTy:
    var list = newSeq[SemType]()
    for i, it in t.pairs(n):
      # make sure to add the types in an ordered fashion, so that
      # ``union(int, float)`` and ``union(float, int)`` result in the same type
      let
        typ = c.expectNot(c.evalType(t, it), tkVoid)
        at = lowerBound(list, typ, cmp)

      if at < list.len and list[at] == typ:
        if typ.kind != tkError:
          c.error("union type operands must be unique")
      else:
        list.add typ

    SemType(kind: tkUnion, elems: list)
=======
  of Ident:
    let name = t.getString(n)
    if name in c.scope:
      let ent = c.scope[name]
      if ent.kind == ekType:
        c.aliases[ent.id]
      else:
        c.error("'" & name & "' is not a type")
        errorType()
    else:
      c.error("undeclared identifier: " & name)
      errorType()
>>>>>>> dbee60ac
  else:       unreachable() # syntax error

proc typeToIL(c; typ: SemType): uint32 =
  case typ.kind
  of tkVoid:
    unreachable()
  of tkUnit:
    # XXX: there's no unit type in the target IL, and in order to not having
    #      to rewrite all ``unit`` type usages here, we're translating the
    #      type to a 1-byte integer
    c.addType Int: c.types.add(Node(kind: Immediate, val: 1))
  of tkBool:
    c.addType Int: c.types.add(Node(kind: Immediate, val: 1))
  of tkInt, tkError:
    c.addType Int: c.types.add(Node(kind: Immediate, val: 8))
  of tkFloat:
    c.addType Float: c.types.add(Node(kind: Immediate, val: 8))
  of tkTuple:
    let args = mapIt(typ.elems, c.typeToIL(it))
    c.addType Record:
      c.types.add Node(kind: Immediate, val: size(typ).uint32)
      var off = 0 ## the current field offset
      for i, it in args.pairs:
        c.types.subTree Field:
          c.types.add Node(kind: Immediate, val: off.uint32)
          c.types.add Node(kind: Type, val: it)
        off += size(typ.elems[i])
  of tkUnion:
    let args = mapIt(typ.elems, c.typeToIL(it))
    let inner = c.addType Record:
      c.types.add Node(kind: Immediate, val: size(typ).uint32 - 8)
      for it in args.items:
        c.types.subTree Field:
          c.types.add Node(kind: Immediate, val: 0)
          c.types.add Node(kind: Type, val: it)

    let tag = c.typeToIL(prim(tkInt))
    c.addType Record:
      c.types.add Node(kind: Immediate, val: size(typ).uint32)
      # the tag field:
      c.types.subTree Field:
        c.types.add Node(kind: Immediate, val: 0)
        c.types.add Node(kind: Type, val: tag)
      # the actual union:
      c.types.subTree Field:
        c.types.add Node(kind: Immediate, val: 8)
        c.types.add Node(kind: Type, val: inner)

proc genProcType(c; ret: SemType): uint32 =
  ## Generates a proc type with `ret` as the return type and adds it to `c`.
  case ret.kind
  of tkVoid:
    c.addType ProcTy:
      c.types.subTree Void: discard
  of ComplexTypes:
    # non-primitive types are passed via an out parameter.
    # ``() -> T`` becomes ``(int) -> unit``
    let
      ret = c.typeToIL(prim(tkUnit))
      arg = c.typeToIL(prim(tkInt))
    c.addType ProcTy:
      c.types.add Node(kind: Type, val: ret)
      c.types.add Node(kind: Type, val: arg)
  else:
    let typId = c.typeToIL(ret)
    c.addType ProcTy:
      c.types.add Node(kind: Type, val: typId)

template buildTree(kind: NodeKind, body: untyped): NodeSeq =
  ## Makes a builder available to `body`, evaluates `body`, and returns the
  ## generated tree.
  var res: NodeSeq
  if true: # open a new scope
    var bu {.inject.} = initBuilder[NodeKind](kind)
    body
    res = finish(bu)
  res

template addStmt(stmts: var seq[NodeSeq], body: untyped) =
  if true: # open a new scope
    var bu {.inject.} = initBuilder[NodeKind]()
    body
    stmts.add finish(bu)

template addStmt(stmts: var seq[NodeSeq], kind: NodeKind, body: untyped) =
  stmts.add buildTree(kind, body)

proc resetProcContext(c) =
  c.locals.setLen(0) # re-use the memory

proc newTemp(c; typ: SemType): uint32 =
  ## Allocates a new temporary of `typ` type.
  result = c.locals.len.uint32
  c.locals.add typ

proc genUse(a: NodeSeq, bu) =
  ## Emits `a` to `bu`, wrapping the expression in a ``Copy`` operation when
  ## it's an lvalue expression.
  if a[0].kind in {Field, At, Local}:
    bu.subTree Copy:
      bu.add a
  else:
    bu.add a

proc genAsgn(c; a: Node|NodeSeq, b: NodeSeq, typ: SemType, bu) =
  ## Emits an ``a = b`` assignment to `bu`.
  bu.subTree Asgn:
    bu.add a
    genUse(b, bu)

proc inline(bu; e: sink Expr; stmts) =
  ## Appends the trailing expression directly to `bu`.
  stmts.add e.stmts
  bu.add e.expr

proc capture(c; e: sink Expr; stmts): Node =
  ## Commits expression `e` to a fresh temporary. This is part of the
  ## expression-list lowering machinery.
  let tmp = c.newTemp(e.typ)
  result = Node(kind: Local, val: tmp)

  stmts.add e.stmts
  stmts.addStmt:
    c.genAsgn(result, e.expr, e.typ, bu)

proc fitExpr(c; e: sink Expr, target: SemType): Expr =
  ## Makes sure `e` fits into the `target` type, returning the expression
  ## with the appropriate conversion operation applied. If the type of `e`
  ## is not the same as or a subtype of `target`, an error is reported.
  if e.typ == target:
    result = e
  elif e.typ.isSubtypeOf(target):
    result = Expr(stmts: e.stmts, typ: target)
    case target.kind
    of tkUnion:
      # construct a union
      let
        tmp = c.newTemp(target)
        idx = find(target.elems, e.typ)

      # ignore the type not being found in the union. This indicates that an
      # error occurred during union construction

      # emit the tag assignment:
      result.stmts.addStmt Asgn:
        bu.subTree Field:
          bu.add Node(kind: Local, val: tmp)
          bu.add Node(kind: Immediate, val: 0)
        bu.add Node(kind: IntVal, val: c.literals.pack(idx))

      # emit the value assignment:
      result.stmts.addStmt Asgn:
        bu.subTree Field:
          bu.subTree Field:
            bu.add Node(kind: Local, val: tmp)
            bu.add Node(kind: Immediate, val: 1)
          bu.add Node(kind: Immediate, val: idx.uint32)
        genUse(e.expr, bu)

      result.expr = @[Node(kind: Local, val: tmp)]
    else:
      unreachable()
  else:
    # TODO: this needs a better error message
    c.error("type mismatch")
    result = Expr(stmts: e.stmts, expr: @[Node(kind: IntVal)],
                  typ: errorType())

proc exprToIL(c; t: InTree, n: NodeIndex, bu, stmts): SemType

proc exprToIL(c; t: InTree, n: NodeIndex): Expr =
  var bu = initBuilder[NodeKind]()
  result.typ = exprToIL(c, t, n, bu, result.stmts)
  result.expr = finish(bu)

template lenCheck(t; n: NodeIndex, bu; expected: int) =
  ## Exits the current analysis procedure with an error, if `n` doesn't have
  ## `expected` children.
  if t.len(n) != expected:
    c.error("expected " & $expected & " arguments, but got " & $t.len(n))
    bu.add Node(kind: IntVal)
    return errorType()

proc binaryArithToIL(c; t; n: NodeIndex, name: string, bu, stmts): SemType =
  ## Analyzes and emits the IL for a binary arithmetic operation.
  lenCheck(t, n, bu, 3)

  let
    (_, a, b)  = t.triplet(n)
    eA = exprToIL(c, t, a)
    eB = exprToIL(c, t, b)

  let op =
    case name
    of "+": Add
    of "-": Sub
    else:   unreachable()

  if tkError in {eA.typ.kind, eB.typ.kind}:
    result = errorType()
  elif eA.typ != eB.typ:
    c.error("arguments have mismatching types")
    result = errorType()
  elif eA.typ.kind notin {tkInt, tkFloat}:
    c.error("arguments must be of 'int' or 'float' type")
    result = errorType()
  else:
    bu.subTree op:
      bu.add Node(kind: Type, val: c.typeToIL(eA.typ))
      bu.subTree Copy:
        bu.add c.capture(eA, stmts)
      bu.subTree Copy:
        bu.add c.capture(eB, stmts)

    result = eA.typ

proc relToIL(c; t; n: NodeIndex, name: string, bu; stmts): SemType =
  ## Analyzes and emits the IL for a relational operation.
  lenCheck(t, n, bu, 3)

  let
    (_, a, b)  = t.triplet(n)
    eA = exprToIL(c, t, a)
    eB = exprToIL(c, t, b)

  let (op, valid) =
    case name
    of "==": (Eq, {tkBool, tkInt, tkFloat})
    of "<":  (Lt, {tkInt, tkFloat})
    of "<=": (Le, {tkInt, tkFloat})
    else:   unreachable()

  if eA.typ == eB.typ and eA.typ.kind in valid:
    bu.subTree op:
      bu.add Node(kind: Type, val: c.typeToIL(eA.typ))
      bu.subTree Copy:
        bu.add c.capture(eA, stmts)
      bu.subTree Copy:
        bu.add c.capture(eB, stmts)

    result = prim(tkBool)
  elif tkError in {eA.typ.kind, eB.typ.kind}:
    result = errorType()
  else:
    c.error("arguments have mismatching types")
    bu.add Node(kind: IntVal)
    result = errorType()

proc notToIL(c; t; n: NodeIndex, bu; stmts): SemType =
  lenCheck(t, n, bu, 2)

  let arg = exprToIL(c, t, t.child(n, 1))

  if arg.typ.kind == tkBool:
    # a single argument, so no capture is necessary
    bu.subTree Not:
      bu.inline(arg, stmts)
    result = prim(tkBool)
  else:
    c.error("expected 'bool' expression")
    bu.add Node(kind: IntVal)
    result = errorType()

proc callToIL(c; t; n: NodeIndex, bu; stmts): SemType =
  let name = t.getString(t.child(n, 0))
  case name
  of "+", "-":
    result = binaryArithToIL(c, t, n, name, bu, stmts)
  of "==", "<", "<=":
    result = relToIL(c, t, n, name, bu, stmts)
  of "not":
    result = notToIL(c, t, n, bu, stmts)
  elif name in c.scope:
    # it could be a user-defined procedure
    let ent = c.scope[name]
    # TODO: rework this logic so that the argument expressions are always
    #       analyzed, even on arity mismatch or when the callee is not a proc
    if ent.kind == ekProc and t.len(n) == 1:
      # procedure arity is currently always 0
      let prc {.cursor.} = c.procList[ent.id]
      case prc.result.kind
      of tkVoid:
        stmts.addStmt Call:
          bu.add Node(kind: Proc, val: ent.id.uint32)
        # mark the normal control-flow path as dead:
        bu.subTree Unreachable:
          discard
      of ComplexTypes:
        # the value is not returned normally, but passed via an out parameter
        let tmp = c.newTemp(prc.result)
        stmts.addStmt Drop:
          bu.subTree Call:
            bu.add Node(kind: Proc, val: ent.id.uint32)
            bu.subTree Addr:
              bu.add Node(kind: Local, val: tmp)

        # return the temporary as the expression
        bu.add Node(kind: Local, val: tmp)
      else:
        bu.subTree Call:
          bu.add Node(kind: Proc, val: ent.id.uint32)

      result = prc.result
    elif ent.kind != ekProc:
      c.error(name & " is not a procedure name")
      bu.add Node(kind: IntVal)
      result = errorType()
    else:
      c.error("expected 0 arguments, but got " & $(t.len(n) - 1))
      bu.add Node(kind: IntVal)
      result = errorType()
  else:
    c.error("undeclared identifier: " & name)
    bu.add Node(kind: IntVal)
    result = errorType()

proc exprToIL(c; t: InTree, n: NodeIndex, bu, stmts): SemType =
  case t[n].kind
  of SourceKind.IntVal:
    bu.add Node(kind: IntVal, val: c.literals.pack(t.getInt(n)))
    result = prim(tkInt)
  of SourceKind.FloatVal:
    bu.add Node(kind: FloatVal, val: c.literals.pack(t.getFloat(n)))
    result = prim(tkFloat)
  of SourceKind.Ident:
    case t.getString(n)
    of "false":
      bu.add Node(kind: IntVal, val: 0)
      result = prim(tkBool)
    of "true":
      bu.add Node(kind: IntVal, val: 1)
      result = prim(tkBool)
    else:
      c.error("undeclared identifier: " & t.getString(n))
      bu.add Node(kind: IntVal)
      result = prim(tkError)
  of SourceKind.Call:
    result = callToIL(c, t, n, bu, stmts)
  of SourceKind.TupleCons:
    if t.len(n) > 0:
      var elems = newSeq[SemType](t.len(n))
      # there are no tuple constructors in the target IL; all elements are
      # assigned individually
      let tmp = Node(kind: Local, val: c.newTemp(errorType()))
      for i, it in t.pairs(n):
        let e = c.exprToIL(t, it)
        elems[i] = e.typ

        if e.typ.kind == tkError:
          return errorType()
        elif e.typ.kind == tkVoid:
          c.error("tuple element cannot be 'void'")
          return errorType()

        stmts.add e.stmts
        # add an assignment for the field:
        stmts.addStmt:
          let dest = buildTree Field:
            bu.add tmp
            bu.add Node(kind: Immediate, val: i.uint32)
          c.genAsgn(dest, e.expr, e.typ, bu)

      result = SemType(kind: tkTuple, elems: elems)
      # now that we know the type, correct it:
      c.locals[tmp.val] = result

      bu.add tmp
    else:
      # it's a unit value
      bu.add Node(kind: IntVal)
      result = prim(tkUnit)
  of SourceKind.FieldAccess:
    let
      (a, b) = t.pair(n)
      tup = c.exprToIL(t, a)
    case tup.typ.kind
    of tkTuple:
      let idx = t.getInt(b)
      if idx >= 0 and idx < tup.typ.elems.len:
        result = tup.typ.elems[idx]
        bu.subTree Field:
          bu.inline(tup, stmts)
          bu.add Node(kind: Immediate, val: idx.uint32)
      else:
        c.error("tuple has no element with index " & $idx)
        result = errorType()
    of tkError:
      result = tup.typ
    else:
      c.error("expected 'tuple' value")
      result = errorType()
  of SourceKind.Return:
    var e =
      case t.len(n)
      of 0: Expr(expr: @[Node(kind: IntVal)], typ: prim(tkUnit))
      of 1: c.exprToIL(t, t.child(n, 0))
      else: unreachable() # syntax error

    # apply the necessary to-supertype conversions:
    e = c.fitExpr(e, c.retType)

    stmts.add e.stmts
    bu.subTree Return:
      case e.typ.kind
      of tkError:
        discard "do nothing"
      of tkVoid:
        c.error("cannot return 'void' expression")
      of ComplexTypes:
        # special handling for complex types: store through the out parameter
        stmts.addStmt Store:
          bu.add Node(kind: Type, val: c.typeToIL(e.typ))
          bu.subTree Copy:
            bu.add Node(kind: Local, val: c.returnParam)
          genUse(e.expr, bu)

        bu.add Node(kind: IntVal) # return the unitary value
      else:
        bu.add e.expr

    result = prim(tkVoid)
  of SourceKind.Unreachable:
    bu.subTree Unreachable:
      discard
    result = prim(tkVoid)
  of AllNodes - ExprNodes:
    unreachable()

proc open*(reporter: sink(ref ReportContext[string])): ModuleCtx =
  ## Creates a new empty module translation/analysis context.
  ModuleCtx(reporter: reporter,
            types: initBuilder[NodeKind](TypeDefs),
            procs: initBuilder[NodeKind](ProcDefs))

proc close*(c: sink ModuleCtx): PackedTree[NodeKind] =
  ## Closes the module context and returns the accumulated translated code.
  var bu = initBuilder[NodeKind]()
  bu.subTree Module:
    bu.add finish(move c.types)
    bu.subTree GlobalDefs:
      discard
    bu.add finish(move c.procs)

  initTree[NodeKind](finish(bu), c.literals)

proc exprToIL*(c; t): SemType =
  ## Translates the given source language expression to the highest-level IL
  ## and turns it into a procedure. Also returns the type of the expression.
  var e = exprToIL(c, t, NodeIndex(0))
  result = e.typ

  if e.typ.kind in ComplexTypes:
    # XXX: to properly handle non-primitive returns, the expression is
    #      currently analysed twice
    c.resetProcContext() # undo the effects
    c.locals.add prim(tkInt) # add the pointer parameter
    c.returnParam = 0
    c.retType = e.typ
    # crudely wrap the expression in a Return:
    let t =
      initTree(@[TreeNode[SourceKind](kind: SourceKind.Return, val: 1)] & t.nodes,
               t.literals)
    # analyse again:
    e = c.exprToIL(t, NodeIndex(0))

  defer:
    c.resetProcContext()

  if result.kind == tkError:
    return # don't create any procedure

  let procTy = c.genProcType(result)

  template bu: untyped = c.procs

  bu.subTree ProcDef:
    bu.add Node(kind: Type, val: procTy)
    bu.subTree Locals:
      for it in c.locals.items:
        bu.add Node(kind: Type, val: c.typeToIL(it))
    bu.subTree Stmts:
      # first emit all statements:
      for it in e.stmts.items:
        bu.add it

      # then the expression:
      case e.typ.kind
      of tkVoid:
        bu.add e.expr
      else:
        bu.subTree Return:
          genUse(e.expr, bu)

  c.procList.add ProcInfo(result: result)

proc declToIL*(c; t; n: NodeIndex) =
  ## Translates the given source language declaration to the target IL.
  ## On success, the declaration effects are applied to `c` and the declared
  ## procedure's return type is returned.
  case t[n].kind
  of SourceKind.ProcDecl:
    let name = t.getString(t.child(n, 0))
    if name in c.scope:
      c.error("redeclaration of '" & name & "'")
      return

    c.retType = evalType(c, t, t.child(n, 1))

    let procTy = c.genProcType(c.retType)

    if c.retType.kind in ComplexTypes:
      # needs an extra pointer parameter
      c.locals.add prim(tkInt)
      c.returnParam = uint32(c.locals.len - 1)

    defer:
      c.resetProcContext() # clear the context again

    # register the proc before analysing/translating the body
    c.procList.add ProcInfo(result: c.retType)
    c.scope[name] = Entity(kind: ekProc, id: c.procList.high)

    let e = c.exprToIL(t, t.child(n, 3))
    # the body expression must always be a void expression
    if e.typ.kind != tkVoid:
      c.error("a procedure body must be a 'void' expression")
      c.scope.del(name) # remove again
      c.procList.del(c.procList.high)
      return

    var bu = initBuilder[NodeKind](ProcDef)
    bu.add Node(kind: Type, val: procTy)
    bu.subTree Locals:
      for it in c.locals.items:
        bu.add Node(kind: Type, val: c.typeToIL(it))
    # add the body:
    bu.subTree Stmts:
      for it in e.stmts.items:
        bu.add it
      bu.add e.expr

    c.procs.add finish(bu)
  of SourceKind.TypeDecl:
    let name = t.getString(t.child(n, 0))
    if name in c.scope:
      c.error("redeclaration of '" & name & "'")
      return

    let typ = evalType(c, t, t.child(n, 1))
    # add the type to the scope, regardless of whether `typ` is an error
    c.aliases.add typ
    c.scope[name] = Entity(kind: ekType, id: c.aliases.high)
  of AllNodes - DeclNodes:
    unreachable() # syntax error<|MERGE_RESOLUTION|>--- conflicted
+++ resolved
@@ -118,7 +118,6 @@
           discard "all good"
 
       tup
-<<<<<<< HEAD
   of UnionTy:
     var list = newSeq[SemType]()
     for i, it in t.pairs(n):
@@ -135,7 +134,6 @@
         list.add typ
 
     SemType(kind: tkUnion, elems: list)
-=======
   of Ident:
     let name = t.getString(n)
     if name in c.scope:
@@ -148,7 +146,6 @@
     else:
       c.error("undeclared identifier: " & name)
       errorType()
->>>>>>> dbee60ac
   else:       unreachable() # syntax error
 
 proc typeToIL(c; typ: SemType): uint32 =
