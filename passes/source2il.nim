--- conflicted
+++ resolved
@@ -7,13 +7,8 @@
 ## architecture (of this module) are of secondary concern.
 
 import
-<<<<<<< HEAD
   std/[sequtils, tables],
   passes/[builders, spec, trees, debugutils],
-=======
-  std/[algorithm, sequtils, tables],
-  passes/[builders, spec, trees],
->>>>>>> c3caa9f0
   phy/[reporting, types],
   vm/[utils]
 
