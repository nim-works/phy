## This implements a temporary pass for translating the parse-tree of the
## source language into the currently highest-level intermediate language.
## It's there so that development of the source language can already commence
## while the the intermediate languages are still being developed.
##
## The focus is on correctness. Performance, code quality, and overall
## architecture (of this module) are of secondary concern.

import
  std/[algorithm, sequtils, tables],
  passes/[builders, spec, trees],
  phy/[reporting, types],
  vm/[utils]

from std/strutils import `%`

import passes/spec_source except NodeKind

type
  SourceKind = spec_source.NodeKind
  InTree     = PackedTree[SourceKind]
  Node       = TreeNode[NodeKind]
  NodeSeq    = seq[Node]

  EntityKind = enum
    ekNone        ## signals "non-existent"
    ekBuiltinVal  ## some built-in named value
    ekBuiltinProc ## some built-in procedure
    ekProc
    ekType

  Entity = object
    kind: EntityKind
    id: int
      ## ID of the procedure or type. It's an index into the respective list

  ProcInfo* = object
    result*: SemType
      ## the return type

  ModuleCtx* = object
    ## The translation/analysis context for a single module.
    reporter: ref ReportContext[string]
    # XXX: strings being used for diagnostics is a temporary measure. Message
    #      formatting should eventually be separated from diagnostic emission

    literals: Literals
    types: Builder[NodeKind]
      ## the in-progress type section
    numTypes: int
    aliases: seq[SemType]
      ## the list of type aliases
    procs: Builder[NodeKind]
      ## the in-progress procedure section
    procList*: seq[ProcInfo]

    scope: Table[string, Entity]
      ## maps names to their associated entity

    # procedure context:
    retType: SemType
    returnParam: uint32
      ## the index of the out parameter, if one is required
    locals: seq[SemType]
      ## all locals part of the procedure

  Expr = object
    # XXX: the target IL doesn't support expression lists (yet), so we have
    #      to apply the necessary lowering here, for now. Efficiency doesn't
    #      matter
    stmts: seq[NodeSeq] # can be empty
    expr: NodeSeq
    typ: SemType

const
  BuiltIns = {
    "+": ekBuiltinProc,
    "-": ekBuiltinProc,
    "==": ekBuiltinProc,
    "<=": ekBuiltinProc,
    "<": ekBuiltinProc,
    "not": ekBuiltinProc,
    "true": ekBuiltinVal,
    "false": ekBuiltinVal
  }.toTable

using
  c: var ModuleCtx
  t: InTree
  bu: var Builder[NodeKind]
  stmts: var seq[NodeSeq]

proc error(c; message: sink string) =
  ## Sends the error diagnostic `message` to the reporter.
  c.reporter.error(message)

<<<<<<< HEAD
func add(bu; trees: openArray[NodeSeq]) =
  ## Appends all `trees` to the current sub-tree. The trees must each either
  ## represent a single atomic node, or a complete subtree.
  for t in trees.items:
    bu.add t
=======
func lookup(c: ModuleCtx, name: string): Entity =
  ## Implements the lookup action described in the specification.
  result = c.scope.getOrDefault(name, Entity(kind: ekNone))
  if result.kind == ekNone:
    result.kind = BuiltIns.getOrDefault(name, ekNone)
>>>>>>> 3da70f06

template addType(c; kind: NodeKind, body: untyped): uint32 =
  c.types.subTree kind:
    body
  (let r = c.numTypes; inc c.numTypes; r.uint32)

proc expect(c; name: string, ent: Entity, kind: EntityKind): bool =
  ## Convenience procedure for reporting an error if `ent` is not of the given
  ## `kind`. Returns 'true' if it is.
  if ent.kind == kind:
    true
  elif ent.kind == ekNone:
    c.error("undeclared identifier: '" & name & "'")
    false
  else:
    c.error("'" & name & "' is not a " & $kind & " name")
    false

proc expectNot(c; typ: sink SemType, kind: TypeKind): SemType =
  ## If `typ` has the given `kind`, reports an error and returns the error
  ## type. Otherwise returns `typ` as-is.
  if typ.kind != kind:
    result = typ
  else:
    c.error("type not allowed in this context")
    result = errorType()

proc evalType(c; t; n: NodeIndex): SemType =
  ## Evaluates a type expression, yielding the resulting type.
  case t[n].kind
  of VoidTy:  prim(tkVoid)
  of UnitTy:  prim(tkUnit)
  of BoolTy:  prim(tkBool)
  of IntTy:   prim(tkInt)
  of FloatTy: prim(tkFloat)
  of TupleTy:
    if t.len(n) == 0:
      prim(tkUnit)
    else:
      var tup = SemType(kind: tkTuple)
      for it in t.items(n):
        tup.elems.add evalType(c, t, it)
        case tup.elems[^1].kind
        of tkError:
          tup = errorType()
          break
        of tkVoid:
          c.error("'void' type cannot be part of tuple type")
          tup = errorType()
          break
        else:
          discard "all good"

      tup
  of UnionTy:
    var list = newSeq[SemType]()
    for i, it in t.pairs(n):
      # make sure to add the types in a sorted fashion, so that
      # ``union(int, float)`` and ``union(float, int)`` result in the same type
      let
        typ = c.expectNot(c.evalType(t, it), tkVoid)
        at = lowerBound(list, typ, cmp)

      if at < list.len and list[at] == typ:
        if typ.kind != tkError:
          c.error("union type operands must be unique")
      else:
        list.add typ

    SemType(kind: tkUnion, elems: list)
  of Ident:
    let
      name = t.getString(n)
      ent  = c.lookup(name)
    if c.expect(name, ent, ekType):
      c.aliases[ent.id]
    else:
      errorType()
  else:       unreachable() # syntax error

proc typeToIL(c; typ: SemType): uint32 =
  case typ.kind
  of tkVoid:
    unreachable()
  of tkUnit:
    # XXX: there's no unit type in the target IL, and in order to not having
    #      to rewrite all ``unit`` type usages here, we're translating the
    #      type to a 1-byte integer
    c.addType Int: c.types.add(Node(kind: Immediate, val: 1))
  of tkBool:
    c.addType Int: c.types.add(Node(kind: Immediate, val: 1))
  of tkInt, tkError:
    c.addType Int: c.types.add(Node(kind: Immediate, val: 8))
  of tkFloat:
    c.addType Float: c.types.add(Node(kind: Immediate, val: 8))
  of tkTuple:
    let args = mapIt(typ.elems, c.typeToIL(it))
    c.addType Record:
      c.types.add Node(kind: Immediate, val: size(typ).uint32)
      var off = 0 ## the current field offset
      for i, it in args.pairs:
        c.types.subTree Field:
          c.types.add Node(kind: Immediate, val: off.uint32)
          c.types.add Node(kind: Type, val: it)
        off += size(typ.elems[i])
  of tkUnion:
    let args = mapIt(typ.elems, c.typeToIL(it))
    let inner = c.addType Record:
      c.types.add Node(kind: Immediate, val: size(typ).uint32 - 8)
      for it in args.items:
        c.types.subTree Field:
          c.types.add Node(kind: Immediate, val: 0)
          c.types.add Node(kind: Type, val: it)

    let tag = c.typeToIL(prim(tkInt))
    c.addType Record:
      c.types.add Node(kind: Immediate, val: size(typ).uint32)
      # the tag field:
      c.types.subTree Field:
        c.types.add Node(kind: Immediate, val: 0)
        c.types.add Node(kind: Type, val: tag)
      # the actual union:
      c.types.subTree Field:
        c.types.add Node(kind: Immediate, val: 8)
        c.types.add Node(kind: Type, val: inner)

proc genProcType(c; ret: SemType): uint32 =
  ## Generates a proc type with `ret` as the return type and adds it to `c`.
  case ret.kind
  of tkVoid:
    c.addType ProcTy:
      c.types.subTree Void: discard
  of ComplexTypes:
    # non-primitive types are passed via an out parameter.
    # ``() -> T`` becomes ``(int) -> unit``
    let
      ret = c.typeToIL(prim(tkUnit))
      arg = c.typeToIL(prim(tkInt))
    c.addType ProcTy:
      c.types.add Node(kind: Type, val: ret)
      c.types.add Node(kind: Type, val: arg)
  else:
    let typId = c.typeToIL(ret)
    c.addType ProcTy:
      c.types.add Node(kind: Type, val: typId)

template buildTree(kind: NodeKind, body: untyped): NodeSeq =
  ## Makes a builder available to `body`, evaluates `body`, and returns the
  ## generated tree.
  var res: NodeSeq
  if true: # open a new scope
    var bu {.inject.} = initBuilder[NodeKind](kind)
    body
    res = finish(bu)
  res

template addStmt(stmts: var seq[NodeSeq], body: untyped) =
  if true: # open a new scope
    var bu {.inject.} = initBuilder[NodeKind]()
    body
    stmts.add finish(bu)

template addStmt(stmts: var seq[NodeSeq], kind: NodeKind, body: untyped) =
  stmts.add buildTree(kind, body)

proc resetProcContext(c) =
  c.locals.setLen(0) # re-use the memory

proc newTemp(c; typ: SemType): uint32 =
  ## Allocates a new temporary of `typ` type.
  result = c.locals.len.uint32
  c.locals.add typ

proc genUse(a: Node|NodeSeq, bu) =
  ## Emits `a` to `bu`, wrapping the expression in a ``Copy`` operation when
  ## it's an lvalue expression.
  if a[0].kind in {Field, At, Local}:
    bu.subTree Copy:
      bu.add a
  else:
    bu.add a

proc genAsgn(c; a: Node|NodeSeq, b: NodeSeq, typ: SemType, bu) =
  ## Emits an ``a = b`` assignment to `bu`. For convenience, if `typ` is a
  ## ``tkVoid``, no assignment is emitted.
  if typ.kind != tkVoid:
    bu.subTree Asgn:
      bu.add a
      genUse(b, bu)

proc genDrop(a: Node|NodeSeq, typ: SemType, bu) =
  ## Emits a ``Drop a`` to `bu`, so long as `typ` is not `void`.
  if typ.kind != tkVoid:
    bu.subTree Drop:
      genUse(a, bu)

proc inline(bu; e: sink Expr; stmts) =
  ## Appends the trailing expression directly to `bu`.
  stmts.add e.stmts
  bu.add e.expr

proc capture(c; e: sink Expr; stmts): Node =
  ## Commits expression `e` to a fresh temporary. This is part of the
  ## expression-list lowering machinery.
  let tmp = c.newTemp(e.typ)
  result = Node(kind: Local, val: tmp)

  stmts.add e.stmts
  stmts.addStmt:
    c.genAsgn(result, e.expr, e.typ, bu)

proc fitExpr(c; e: sink Expr, target: SemType): Expr =
  ## Makes sure `e` fits into the `target` type, returning the expression
  ## with the appropriate conversion operation applied. If the type of `e`
  ## is not the same as or a subtype of `target`, an error is reported.
  if e.typ == target:
    result = e
  elif e.typ.isSubtypeOf(target):
    result = Expr(stmts: e.stmts, typ: target)
    case target.kind
    of tkUnion:
      # construct a union
      let
        tmp = c.newTemp(target)
        idx = find(target.elems, e.typ)

      # ignore the type not being found in the union. This indicates that an
      # error occurred during union construction

      # emit the tag assignment:
      result.stmts.addStmt Asgn:
        bu.subTree Field:
          bu.add Node(kind: Local, val: tmp)
          bu.add Node(kind: Immediate, val: 0)
        bu.add Node(kind: IntVal, val: c.literals.pack(idx))

      # emit the value assignment:
      result.stmts.addStmt Asgn:
        bu.subTree Field:
          bu.subTree Field:
            bu.add Node(kind: Local, val: tmp)
            bu.add Node(kind: Immediate, val: 1)
          bu.add Node(kind: Immediate, val: idx.uint32)
        genUse(e.expr, bu)

      result.expr = @[Node(kind: Local, val: tmp)]
    else:
      unreachable()
  else:
    # TODO: this needs a better error message
    c.error("type mismatch")
    result = Expr(stmts: e.stmts, expr: @[Node(kind: IntVal)],
                  typ: errorType())

proc exprToIL(c; t: InTree, n: NodeIndex, bu, stmts): SemType

proc exprToIL(c; t: InTree, n: NodeIndex): Expr =
  var bu = initBuilder[NodeKind]()
  result.typ = exprToIL(c, t, n, bu, result.stmts)
  result.expr = finish(bu)
  # verify some postconditions:
  assert result.typ.kind != tkVoid or result.expr.len == 0,
         "void `Expr` cannot have a trailing expression"
  assert result.typ.kind in {tkVoid, tkError} or result.expr.len > 0,
         "non-void `Expr` must have a trailing expression"

template lenCheck(t; n: NodeIndex, bu; expected: int) =
  ## Exits the current analysis procedure with an error, if `n` doesn't have
  ## `expected` children.
  if t.len(n) != expected:
    c.error("expected " & $expected & " arguments, but got " & $t.len(n))
    bu.add Node(kind: IntVal)
    return errorType()

proc binaryArithToIL(c; t; n: NodeIndex, name: string, bu, stmts): SemType =
  ## Analyzes and emits the IL for a binary arithmetic operation.
  lenCheck(t, n, bu, 3)

  let
    (_, a, b)  = t.triplet(n)
    eA = exprToIL(c, t, a)
    eB = exprToIL(c, t, b)

  let op =
    case name
    of "+": Add
    of "-": Sub
    else:   unreachable()

  if tkError in {eA.typ.kind, eB.typ.kind}:
    result = errorType()
  elif eA.typ != eB.typ:
    c.error("arguments have mismatching types")
    result = errorType()
  elif eA.typ.kind notin {tkInt, tkFloat}:
    c.error("arguments must be of 'int' or 'float' type")
    result = errorType()
  else:
    bu.subTree op:
      bu.add Node(kind: Type, val: c.typeToIL(eA.typ))
      bu.subTree Copy:
        bu.add c.capture(eA, stmts)
      bu.subTree Copy:
        bu.add c.capture(eB, stmts)

    result = eA.typ

proc relToIL(c; t; n: NodeIndex, name: string, bu; stmts): SemType =
  ## Analyzes and emits the IL for a relational operation.
  lenCheck(t, n, bu, 3)

  let
    (_, a, b)  = t.triplet(n)
    eA = exprToIL(c, t, a)
    eB = exprToIL(c, t, b)

  let (op, valid) =
    case name
    of "==": (Eq, {tkBool, tkInt, tkFloat})
    of "<":  (Lt, {tkInt, tkFloat})
    of "<=": (Le, {tkInt, tkFloat})
    else:   unreachable()

  if eA.typ == eB.typ and eA.typ.kind in valid:
    bu.subTree op:
      bu.add Node(kind: Type, val: c.typeToIL(eA.typ))
      bu.subTree Copy:
        bu.add c.capture(eA, stmts)
      bu.subTree Copy:
        bu.add c.capture(eB, stmts)

    result = prim(tkBool)
  elif tkError in {eA.typ.kind, eB.typ.kind}:
    result = errorType()
  else:
    c.error("arguments have mismatching types")
    bu.add Node(kind: IntVal)
    result = errorType()

proc notToIL(c; t; n: NodeIndex, bu; stmts): SemType =
  lenCheck(t, n, bu, 2)

  let arg = exprToIL(c, t, t.child(n, 1))

  if arg.typ.kind == tkBool:
    # a single argument, so no capture is necessary
    bu.subTree Not:
      bu.inline(arg, stmts)
    result = prim(tkBool)
  else:
    c.error("expected 'bool' expression")
    bu.add Node(kind: IntVal)
    result = errorType()

proc callToIL(c; t; n: NodeIndex, bu; stmts): SemType =
  let
    name = t.getString(t.child(n, 0))
    ent  = c.lookup(name)

  case ent.kind
  of ekBuiltinProc:
    case name
    of "+", "-":
      result = binaryArithToIL(c, t, n, name, bu, stmts)
    of "==", "<", "<=":
      result = relToIL(c, t, n, name, bu, stmts)
    of "not":
      result = notToIL(c, t, n, bu, stmts)
    else:
      unreachable()
  of ekProc:
    # a user-defined procedure
    # TODO: rework this logic so that the argument expressions are always
    #       analyzed, even on arity mismatch or when the callee is not a proc
    if t.len(n) == 1:
      # procedure arity is currently always 0
      let prc {.cursor.} = c.procList[ent.id]
      case prc.result.kind
      of tkVoid:
        stmts.addStmt Call:
          bu.add Node(kind: Proc, val: ent.id.uint32)
        # mark the normal control-flow path as dead:
        stmts.addStmt Unreachable:
          discard
      of ComplexTypes:
        # the value is not returned normally, but passed via an out parameter
        let tmp = c.newTemp(prc.result)
        stmts.addStmt Drop:
          bu.subTree Call:
            bu.add Node(kind: Proc, val: ent.id.uint32)
            bu.subTree Addr:
              bu.add Node(kind: Local, val: tmp)

        # return the temporary as the expression
        bu.add Node(kind: Local, val: tmp)
      else:
        bu.subTree Call:
          bu.add Node(kind: Proc, val: ent.id.uint32)

      result = prc.result
    else:
      c.error("expected 0 arguments, but got " & $(t.len(n) - 1))
      bu.add Node(kind: IntVal)
      result = errorType()
  else:
    discard c.expect(name, ent, ekProc) # always reports an error
    bu.add Node(kind: IntVal)
    result = errorType()

proc exprToIL(c; t: InTree, n: NodeIndex, bu, stmts): SemType =
  case t[n].kind
  of SourceKind.IntVal:
    bu.add Node(kind: IntVal, val: c.literals.pack(t.getInt(n)))
    result = prim(tkInt)
  of SourceKind.FloatVal:
    bu.add Node(kind: FloatVal, val: c.literals.pack(t.getFloat(n)))
    result = prim(tkFloat)
  of SourceKind.Ident:
    let
      name = t.getString(n)
      ent = c.lookup(name)
    case ent.kind
    of ekBuiltinVal:
      case name
      of "false":
        bu.add Node(kind: IntVal, val: 0)
        result = prim(tkBool)
      of "true":
        bu.add Node(kind: IntVal, val: 1)
        result = prim(tkBool)
    of ekNone:
      c.error("undeclared identifier: " & t.getString(n))
      bu.add Node(kind: IntVal)
      result = prim(tkError)
<<<<<<< HEAD
  of SourceKind.If:
    case t.len(n)
    of 2: # condition and body
      stmts.addStmt If:
        let
          (p, b) = t.pair(n) # predicate and body
          cond = exprToIL(c, t, p, bu, stmts) # condition
        if cond.kind != tkBool:
          c.error("`If` condition must be a boolean expression")
        bu.subTree Stmts:
          let body = exprToIL(c, t, b) # body
          bu.add body.stmts
          case body.typ.kind
          of tkUnit:
            genDrop(body.expr, body.typ, bu)
          of tkVoid:
            discard "nothing to do, this is fine"
          else: # not unit or void
            c.error("non-exhaustive `If` must be of type unit")
            result = errorType()
      bu.add Node(kind: IntVal) # unit
      result = prim(tkUnit)
    of 3:
      let
        (p, b, e) = t.triplet(n) # predicate, body, else
        cond = exprToIL(c, t, p) # condition
      if cond.typ.kind != tkBool:
        c.error("`If` condition must be a boolean expression")
      let
        body = exprToIL(c, t, b) # body
        els = exprToIL(c, t, e) # else
      const
        bodyAndElseStmts = 0
        elseFitToBody    = 1
        bodyFitToElse    = 2
        bodyAndElseNoFit = 3
      let fitStrategy: range[0..3] =
        if body.typ.kind in {tkUnit, tkVoid} and els.typ.kind in {tkUnit, tkVoid}:
          bodyAndElseStmts
        elif body.typ == els.typ or els.typ.isSubtypeOf(body.typ):
          elseFitToBody
        elif body.typ.isSubtypeOf(els.typ):
          bodyFitToElse
        else:
          bodyAndElseNoFit
      case fitStrategy
      of bodyAndElseStmts, bodyAndElseNoFit:
        stmts.addStmt If:
          bu.inline(cond, stmts) # this might need to be assigned to a local
          bu.subTree Stmts:
            bu.add body.stmts
          genDrop(body.expr, body.typ, bu)
          bu.subTree Stmts:
            bu.add els.stmts
          genDrop(els.expr, body.typ, bu)
        case fitStrategy
        of bodyAndElseNoFit:
          c.error("if ($1) and else ($2) branches cannot be unified into a single type" %
                  [$body.typ.kind, $els.typ.kind])
          result = errorType()
        of bodyAndElseStmts:
          bu.add Node(kind: IntVal) # unit
          result = prim(tkUnit)
        else:
          unreachable()
      of elseFitToBody, bodyFitToElse:
        let
          (fit, elseToBody) =
            case fitStrategy
            of elseFitToBody:
              (c.fitExpr(els, body.typ), true)
            of bodyFitToElse:
              (c.fitExpr(body, els.typ), false)
            else:
              unreachable()
          (bd, el) = if elseToBody: (body, fit) else: (fit, els)
          tmp = c.newTemp(fit.typ)
        stmts.addStmt If:
          bu.inline(cond, stmts) # this might need to be assigned to a local
          bu.subTree Stmts:
            bu.add bd.stmts
            c.genAsgn(Node(kind: Local, val: tmp), bd.expr, bd.typ, bu)
          bu.subTree Stmts:
            bu.add el.stmts
            c.genAsgn(Node(kind: Local, val: tmp), el.expr, el.typ, bu)
        bu.add Node(kind: Local, val: tmp)
        result = fit.typ
    else:
      unreachable() # syntax error
=======
    else:
      c.error("'" & name & "' cannot be used in this context")
      bu.add Node(kind: IntVal)
      result = prim(tkError)
>>>>>>> 3da70f06
  of SourceKind.Call:
    result = callToIL(c, t, n, bu, stmts)
  of SourceKind.TupleCons:
    if t.len(n) > 0:
      var elems = newSeq[SemType](t.len(n))
      # there are no tuple constructors in the target IL; all elements are
      # assigned individually
      let tmp = Node(kind: Local, val: c.newTemp(errorType()))
      for i, it in t.pairs(n):
        let e = c.exprToIL(t, it)
        elems[i] = e.typ

        if e.typ.kind == tkError:
          return errorType()
        elif e.typ.kind == tkVoid:
          c.error("tuple element cannot be 'void'")
          return errorType()

        stmts.add e.stmts
        # add an assignment for the field:
        stmts.addStmt:
          let dest = buildTree Field:
            bu.add tmp
            bu.add Node(kind: Immediate, val: i.uint32)
          c.genAsgn(dest, e.expr, e.typ, bu)

      result = SemType(kind: tkTuple, elems: elems)
      # now that we know the type, correct it:
      c.locals[tmp.val] = result

      bu.add tmp
    else:
      # it's a unit value
      bu.add Node(kind: IntVal)
      result = prim(tkUnit)
  of SourceKind.FieldAccess:
    let
      (a, b) = t.pair(n)
      tup = c.exprToIL(t, a)
    case tup.typ.kind
    of tkTuple:
      let idx = t.getInt(b)
      if idx >= 0 and idx < tup.typ.elems.len:
        result = tup.typ.elems[idx]
        bu.subTree Field:
          bu.inline(tup, stmts)
          bu.add Node(kind: Immediate, val: idx.uint32)
      else:
        c.error("tuple has no element with index " & $idx)
        result = errorType()
    of tkError:
      result = tup.typ
    else:
      c.error("expected 'tuple' value")
      result = errorType()
  of SourceKind.Return:
    var e =
      case t.len(n)
      of 0: Expr(expr: @[Node(kind: IntVal)], typ: prim(tkUnit))
      of 1: c.exprToIL(t, t.child(n, 0))
      else: unreachable() # syntax error

    if e.typ.kind == tkVoid:
      c.error("cannot return 'void' expression")
      e.expr = @[Node(kind: IntVal)] # add a placholder
      e.typ = prim(tkError)

    # apply the necessary to-supertype conversions:
    e = c.fitExpr(e, c.retType)

    stmts.add e.stmts
    stmts.addStmt Return:
      case e.typ.kind
      of tkError:
        discard "do nothing"
      of ComplexTypes:
        # special handling for complex types: store through the out parameter
        stmts.addStmt Store:
          bu.add Node(kind: Type, val: c.typeToIL(e.typ))
          bu.subTree Copy:
            bu.add Node(kind: Local, val: c.returnParam)
          genUse(e.expr, bu)

        bu.add Node(kind: IntVal) # return the unitary value
      else:
        bu.add e.expr

    result = prim(tkVoid)
  of SourceKind.Unreachable:
    stmts.addStmt Unreachable:
      discard
    result = prim(tkVoid)
  of AllNodes - ExprNodes:
    unreachable($t[n].kind)

proc open*(reporter: sink(ref ReportContext[string])): ModuleCtx =
  ## Creates a new empty module translation/analysis context.
  ModuleCtx(reporter: reporter,
            types: initBuilder[NodeKind](TypeDefs),
            procs: initBuilder[NodeKind](ProcDefs))

proc close*(c: sink ModuleCtx): PackedTree[NodeKind] =
  ## Closes the module context and returns the accumulated translated code.
  var bu = initBuilder[NodeKind]()
  bu.subTree Module:
    bu.add finish(move c.types)
    bu.subTree GlobalDefs:
      discard
    bu.add finish(move c.procs)

  initTree[NodeKind](finish(bu), c.literals)

proc exprToIL*(c; t): SemType =
  ## Translates the given source language expression to the highest-level IL
  ## and turns it into a procedure. Also returns the type of the expression.
  var e = exprToIL(c, t, NodeIndex(0))
  result = e.typ

  if e.typ.kind in ComplexTypes:
    # XXX: to properly handle non-primitive returns, the expression is
    #      currently analysed twice
    c.resetProcContext() # undo the effects
    c.locals.add prim(tkInt) # add the pointer parameter
    c.returnParam = 0
    c.retType = e.typ
    # crudely wrap the expression in a Return:
    let t =
      initTree(@[TreeNode[SourceKind](kind: SourceKind.Return, val: 1)] & t.nodes,
               t.literals)
    # analyse again:
    e = c.exprToIL(t, NodeIndex(0))

  defer:
    c.resetProcContext()

  if result.kind == tkError:
    return # don't create any procedure

  let procTy = c.genProcType(result)

  template bu: untyped = c.procs

  bu.subTree ProcDef:
    bu.add Node(kind: Type, val: procTy)
    bu.subTree Locals:
      for it in c.locals.items:
        bu.add Node(kind: Type, val: c.typeToIL(it))
    bu.subTree Stmts:
      # first emit all statements:
      for it in e.stmts.items:
        bu.add it

      # then the expression:
      if e.typ.kind != tkVoid:
        bu.subTree Return:
          genUse(e.expr, bu)

  c.procList.add ProcInfo(result: result)

proc declToIL*(c; t; n: NodeIndex) =
  ## Translates the given source language declaration to the target IL.
  ## On success, the declaration effects are applied to `c` and the declared
  ## procedure's return type is returned.
  case t[n].kind
  of SourceKind.ProcDecl:
    let name = t.getString(t.child(n, 0))
    if c.lookup(name).kind != ekNone:
      c.error("redeclaration of '" & name & "'")
      return

    c.retType = evalType(c, t, t.child(n, 1))

    let procTy = c.genProcType(c.retType)

    if c.retType.kind in ComplexTypes:
      # needs an extra pointer parameter
      c.locals.add prim(tkInt)
      c.returnParam = uint32(c.locals.len - 1)

    defer:
      c.resetProcContext() # clear the context again

    # register the proc before analysing/translating the body
    c.procList.add ProcInfo(result: c.retType)
    c.scope[name] = Entity(kind: ekProc, id: c.procList.high)

    let e = c.exprToIL(t, t.child(n, 3))
    # the body expression must always be a void expression
    if e.typ.kind != tkVoid:
      c.error("a procedure body must be a 'void' expression")
      c.scope.del(name) # remove again
      c.procList.del(c.procList.high)
      return

    var bu = initBuilder[NodeKind](ProcDef)
    bu.add Node(kind: Type, val: procTy)
    bu.subTree Locals:
      for it in c.locals.items:
        bu.add Node(kind: Type, val: c.typeToIL(it))
    # add the body:
    bu.subTree Stmts:
      for it in e.stmts.items:
        bu.add it

    c.procs.add finish(bu)
  of SourceKind.TypeDecl:
    let name = t.getString(t.child(n, 0))
    if c.lookup(name).kind != ekNone:
      c.error("redeclaration of '" & name & "'")
      return

    let typ = evalType(c, t, t.child(n, 1))
    # add the type to the scope, regardless of whether `typ` is an error
    c.aliases.add typ
    c.scope[name] = Entity(kind: ekType, id: c.aliases.high)
  of AllNodes - DeclNodes:
    unreachable() # syntax error<|MERGE_RESOLUTION|>--- conflicted
+++ resolved
@@ -94,19 +94,17 @@
   ## Sends the error diagnostic `message` to the reporter.
   c.reporter.error(message)
 
-<<<<<<< HEAD
+func lookup(c: ModuleCtx, name: string): Entity =
+  ## Implements the lookup action described in the specification.
+  result = c.scope.getOrDefault(name, Entity(kind: ekNone))
+  if result.kind == ekNone:
+    result.kind = BuiltIns.getOrDefault(name, ekNone)
+
 func add(bu; trees: openArray[NodeSeq]) =
   ## Appends all `trees` to the current sub-tree. The trees must each either
   ## represent a single atomic node, or a complete subtree.
   for t in trees.items:
     bu.add t
-=======
-func lookup(c: ModuleCtx, name: string): Entity =
-  ## Implements the lookup action described in the specification.
-  result = c.scope.getOrDefault(name, Entity(kind: ekNone))
-  if result.kind == ekNone:
-    result.kind = BuiltIns.getOrDefault(name, ekNone)
->>>>>>> 3da70f06
 
 template addType(c; kind: NodeKind, body: untyped): uint32 =
   c.types.subTree kind:
@@ -541,7 +539,10 @@
       c.error("undeclared identifier: " & t.getString(n))
       bu.add Node(kind: IntVal)
       result = prim(tkError)
-<<<<<<< HEAD
+    else:
+      c.error("'" & name & "' cannot be used in this context")
+      bu.add Node(kind: IntVal)
+      result = prim(tkError)
   of SourceKind.If:
     case t.len(n)
     of 2: # condition and body
@@ -631,12 +632,6 @@
         result = fit.typ
     else:
       unreachable() # syntax error
-=======
-    else:
-      c.error("'" & name & "' cannot be used in this context")
-      bu.add Node(kind: IntVal)
-      result = prim(tkError)
->>>>>>> 3da70f06
   of SourceKind.Call:
     result = callToIL(c, t, n, bu, stmts)
   of SourceKind.TupleCons:
