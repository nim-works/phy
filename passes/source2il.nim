## This implements a temporary pass for translating the parse-tree of the
## source language into the currently highest-level intermediate language.
## It's there so that development of the source language can already commence
## while the the intermediate languages are still being developed.
##
## The focus is on correctness. Performance, code quality, and overall
## architecture (of this module) are of secondary concern.

import
  std/[algorithm, sequtils, tables],
  passes/[builders, spec, trees],
  phy/[reporting, types],
  vm/[utils]

from strutils import `%`

import passes/spec_source except NodeKind

type
  SourceKind = spec_source.NodeKind
  InTree     = PackedTree[SourceKind]
  Node       = TreeNode[NodeKind]
  NodeSeq    = seq[Node]

  EntityKind = enum
    ekNone        ## signals "non-existent"
    ekBuiltinVal  ## some built-in named value
    ekBuiltinProc ## some built-in procedure
    ekProc
    ekType

  Entity = object
    kind: EntityKind
    id: int
      ## ID of the procedure or type. It's an index into the respective list

  ProcInfo* = object
    result*: SemType
      ## the return type

  ModuleCtx* = object
    ## The translation/analysis context for a single module.
    reporter: ref ReportContext[string]
    # XXX: strings being used for diagnostics is a temporary measure. Message
    #      formatting should eventually be separated from diagnostic emission

    literals: Literals
    types: Builder[NodeKind]
      ## the in-progress type section
    numTypes: int
    aliases: seq[SemType]
      ## the list of type aliases
    procs: Builder[NodeKind]
      ## the in-progress procedure section
    procList*: seq[ProcInfo]

    scope: Table[string, Entity]
      ## maps names to their associated entity

    # procedure context:
    retType: SemType
    returnParam: uint32
      ## the index of the out parameter, if one is required
    locals: seq[SemType]
      ## all locals part of the procedure

  Expr = object
    # XXX: the target IL doesn't support expression lists (yet), so we have
    #      to apply the necessary lowering here, for now. Efficiency doesn't
    #      matter
    stmts: seq[NodeSeq] # can be empty
    expr: NodeSeq
    typ: SemType

const
  BuiltIns = {
    "+": ekBuiltinProc,
    "-": ekBuiltinProc,
    "==": ekBuiltinProc,
    "<=": ekBuiltinProc,
    "<": ekBuiltinProc,
    "not": ekBuiltinProc,
    "true": ekBuiltinVal,
    "false": ekBuiltinVal
  }.toTable

using
  c: var ModuleCtx
  t: InTree
  bu: var Builder[NodeKind]
  stmts: var seq[NodeSeq]

proc error(c; message: sink string) =
  ## Sends the error diagnostic `message` to the reporter.
  c.reporter.error(message)

<<<<<<< HEAD
func add[T](bu: var Builder[T], trees: openArray[seq[TreeNode[T]]]) =
  ## Appends all `trees` to the current sub-tree. The trees must each either
  ## represent a single atomic node, or a complete subtree.
  for t in trees.items:
    bu.add t
=======
func lookup(c: ModuleCtx, name: string): Entity =
  ## Implements the lookup action described in the specification.
  result = c.scope.getOrDefault(name, Entity(kind: ekNone))
  if result.kind == ekNone:
    result.kind = BuiltIns.getOrDefault(name, ekNone)
>>>>>>> 3da70f06

template addType(c; kind: NodeKind, body: untyped): uint32 =
  c.types.subTree kind:
    body
  (let r = c.numTypes; inc c.numTypes; r.uint32)

proc expect(c; name: string, ent: Entity, kind: EntityKind): bool =
  ## Convenience procedure for reporting an error if `ent` is not of the given
  ## `kind`. Returns 'true' if it is.
  if ent.kind == kind:
    true
  elif ent.kind == ekNone:
    c.error("undeclared identifier: '" & name & "'")
    false
  else:
    c.error("'" & name & "' is not a " & $kind & " name")
    false

proc expectNot(c; typ: sink SemType, kind: TypeKind): SemType =
  ## If `typ` has the given `kind`, reports an error and returns the error
  ## type. Otherwise returns `typ` as-is.
  if typ.kind != kind:
    result = typ
  else:
    c.error("type not allowed in this context")
    result = errorType()

proc evalType(c; t; n: NodeIndex): SemType =
  ## Evaluates a type expression, yielding the resulting type.
  case t[n].kind
  of VoidTy:  prim(tkVoid)
  of UnitTy:  prim(tkUnit)
  of BoolTy:  prim(tkBool)
  of IntTy:   prim(tkInt)
  of FloatTy: prim(tkFloat)
  of TupleTy:
    if t.len(n) == 0:
      prim(tkUnit)
    else:
      var tup = SemType(kind: tkTuple)
      for it in t.items(n):
        tup.elems.add evalType(c, t, it)
        case tup.elems[^1].kind
        of tkError:
          tup = errorType()
          break
        of tkVoid:
          c.error("'void' type cannot be part of tuple type")
          tup = errorType()
          break
        else:
          discard "all good"

      tup
  of UnionTy:
    var list = newSeq[SemType]()
    for i, it in t.pairs(n):
      # make sure to add the types in a sorted fashion, so that
      # ``union(int, float)`` and ``union(float, int)`` result in the same type
      let
        typ = c.expectNot(c.evalType(t, it), tkVoid)
        at = lowerBound(list, typ, cmp)

      if at < list.len and list[at] == typ:
        if typ.kind != tkError:
          c.error("union type operands must be unique")
      else:
        list.add typ

    SemType(kind: tkUnion, elems: list)
  of Ident:
    let
      name = t.getString(n)
      ent  = c.lookup(name)
    if c.expect(name, ent, ekType):
      c.aliases[ent.id]
    else:
      errorType()
  else:       unreachable() # syntax error

proc typeToIL(c; typ: SemType): uint32 =
  case typ.kind
  of tkVoid:
    unreachable()
  of tkUnit:
    # XXX: there's no unit type in the target IL, and in order to not having
    #      to rewrite all ``unit`` type usages here, we're translating the
    #      type to a 1-byte integer
    c.addType Int: c.types.add(Node(kind: Immediate, val: 1))
  of tkBool:
    c.addType Int: c.types.add(Node(kind: Immediate, val: 1))
  of tkInt, tkError:
    c.addType Int: c.types.add(Node(kind: Immediate, val: 8))
  of tkFloat:
    c.addType Float: c.types.add(Node(kind: Immediate, val: 8))
  of tkTuple:
    let args = mapIt(typ.elems, c.typeToIL(it))
    c.addType Record:
      c.types.add Node(kind: Immediate, val: size(typ).uint32)
      var off = 0 ## the current field offset
      for i, it in args.pairs:
        c.types.subTree Field:
          c.types.add Node(kind: Immediate, val: off.uint32)
          c.types.add Node(kind: Type, val: it)
        off += size(typ.elems[i])
  of tkUnion:
    let args = mapIt(typ.elems, c.typeToIL(it))
    let inner = c.addType Record:
      c.types.add Node(kind: Immediate, val: size(typ).uint32 - 8)
      for it in args.items:
        c.types.subTree Field:
          c.types.add Node(kind: Immediate, val: 0)
          c.types.add Node(kind: Type, val: it)

    let tag = c.typeToIL(prim(tkInt))
    c.addType Record:
      c.types.add Node(kind: Immediate, val: size(typ).uint32)
      # the tag field:
      c.types.subTree Field:
        c.types.add Node(kind: Immediate, val: 0)
        c.types.add Node(kind: Type, val: tag)
      # the actual union:
      c.types.subTree Field:
        c.types.add Node(kind: Immediate, val: 8)
        c.types.add Node(kind: Type, val: inner)

proc genProcType(c; ret: SemType): uint32 =
  ## Generates a proc type with `ret` as the return type and adds it to `c`.
  case ret.kind
  of tkVoid:
    c.addType ProcTy:
      c.types.subTree Void: discard
  of ComplexTypes:
    # non-primitive types are passed via an out parameter.
    # ``() -> T`` becomes ``(int) -> unit``
    let
      ret = c.typeToIL(prim(tkUnit))
      arg = c.typeToIL(prim(tkInt))
    c.addType ProcTy:
      c.types.add Node(kind: Type, val: ret)
      c.types.add Node(kind: Type, val: arg)
  else:
    let typId = c.typeToIL(ret)
    c.addType ProcTy:
      c.types.add Node(kind: Type, val: typId)

template buildTree(kind: NodeKind, body: untyped): NodeSeq =
  ## Makes a builder available to `body`, evaluates `body`, and returns the
  ## generated tree.
  var res: NodeSeq
  if true: # open a new scope
    var bu {.inject.} = initBuilder[NodeKind](kind)
    body
    res = finish(bu)
  res

template addStmt(stmts: var seq[NodeSeq], body: untyped) =
  if true: # open a new scope
    var bu {.inject.} = initBuilder[NodeKind]()
    body
    stmts.add finish(bu)

template addStmt(stmts: var seq[NodeSeq], kind: NodeKind, body: untyped) =
  stmts.add buildTree(kind, body)

proc resetProcContext(c) =
  c.locals.setLen(0) # re-use the memory

proc newTemp(c; typ: SemType): uint32 =
  ## Allocates a new temporary of `typ` type.
  result = c.locals.len.uint32
  c.locals.add typ

proc genUse(a: Node|NodeSeq, bu) =
  ## Emits `a` to `bu`, wrapping the expression in a ``Copy`` operation when
  ## it's an lvalue expression.
  if a[0].kind in {Field, At, Local}:
    bu.subTree Copy:
      bu.add a
  else:
    bu.add a

proc genAsgn(c; a: Node|NodeSeq, b: NodeSeq, typ: SemType, bu) =
  ## Emits an ``a = b`` assignment to `bu`. For convenience, if `typ` is a
  ## ``tkVoid``, no assignment is emitted.
  if typ.kind != tkVoid:
    bu.subTree Asgn:
      bu.add a
      genUse(b, bu)

proc genDrop(a: Node|NodeSeq, typ: SemType, bu) =
  ## Emits a ``Drop a`` to `bu`, if `typ` is non-void
  if typ.kind != tkVoid:
    bu.subTree Drop:
      genUse(a, bu)

proc inline(bu; e: sink Expr; stmts) =
  ## Appends the trailing expression directly to `bu`.
  stmts.add e.stmts
  bu.add e.expr

proc capture(c; e: sink Expr; stmts): Node =
  ## Commits expression `e` to a fresh temporary. This is part of the
  ## expression-list lowering machinery.
  let tmp = c.newTemp(e.typ)
  result = Node(kind: Local, val: tmp)

  stmts.add e.stmts
  stmts.addStmt:
    c.genAsgn(result, e.expr, e.typ, bu)

proc fitExpr(c; e: sink Expr, target: SemType): Expr =
  ## Makes sure `e` fits into the `target` type, returning the expression
  ## with the appropriate conversion operation applied. If the type of `e`
  ## is not the same as or a subtype of `target`, an error is reported.
  if e.typ == target:
    result = e
  elif e.typ.isSubtypeOf(target):
    result = Expr(stmts: e.stmts, typ: target)
    case target.kind
    of tkUnion:
      # construct a union
      let
        tmp = c.newTemp(target)
        idx = find(target.elems, e.typ)

      # ignore the type not being found in the union. This indicates that an
      # error occurred during union construction

      # emit the tag assignment:
      result.stmts.addStmt Asgn:
        bu.subTree Field:
          bu.add Node(kind: Local, val: tmp)
          bu.add Node(kind: Immediate, val: 0)
        bu.add Node(kind: IntVal, val: c.literals.pack(idx))

      # emit the value assignment:
      result.stmts.addStmt Asgn:
        bu.subTree Field:
          bu.subTree Field:
            bu.add Node(kind: Local, val: tmp)
            bu.add Node(kind: Immediate, val: 1)
          bu.add Node(kind: Immediate, val: idx.uint32)
        genUse(e.expr, bu)

      result.expr = @[Node(kind: Local, val: tmp)]
    else:
      unreachable()
  else:
    # TODO: this needs a better error message
    c.error("type mismatch")
    result = Expr(stmts: e.stmts, expr: @[Node(kind: IntVal)],
                  typ: errorType())

proc exprToIL(c; t: InTree, n: NodeIndex, bu, stmts): SemType

proc exprToIL(c; t: InTree, n: NodeIndex): Expr =
  var bu = initBuilder[NodeKind]()
  result.typ = exprToIL(c, t, n, bu, result.stmts)
  result.expr = finish(bu)
  # verify some postconditions:
  assert result.typ.kind != tkVoid or result.expr.len == 0,
         "void `Expr` cannot have a trailing expression"
  assert result.typ.kind in {tkVoid, tkError} or result.expr.len > 0,
         "non-void `Expr` must have a trailing expression"

template lenCheck(t; n: NodeIndex, bu; expected: int) =
  ## Exits the current analysis procedure with an error, if `n` doesn't have
  ## `expected` children.
  if t.len(n) != expected:
    c.error("expected " & $expected & " arguments, but got " & $t.len(n))
    bu.add Node(kind: IntVal)
    return errorType()

proc binaryArithToIL(c; t; n: NodeIndex, name: string, bu, stmts): SemType =
  ## Analyzes and emits the IL for a binary arithmetic operation.
  lenCheck(t, n, bu, 3)

  let
    (_, a, b)  = t.triplet(n)
    eA = exprToIL(c, t, a)
    eB = exprToIL(c, t, b)

  let op =
    case name
    of "+": Add
    of "-": Sub
    else:   unreachable()

  if tkError in {eA.typ.kind, eB.typ.kind}:
    result = errorType()
  elif eA.typ != eB.typ:
    c.error("arguments have mismatching types")
    result = errorType()
  elif eA.typ.kind notin {tkInt, tkFloat}:
    c.error("arguments must be of 'int' or 'float' type")
    result = errorType()
  else:
    bu.subTree op:
      bu.add Node(kind: Type, val: c.typeToIL(eA.typ))
      bu.subTree Copy:
        bu.add c.capture(eA, stmts)
      bu.subTree Copy:
        bu.add c.capture(eB, stmts)

    result = eA.typ

proc relToIL(c; t; n: NodeIndex, name: string, bu; stmts): SemType =
  ## Analyzes and emits the IL for a relational operation.
  lenCheck(t, n, bu, 3)

  let
    (_, a, b)  = t.triplet(n)
    eA = exprToIL(c, t, a)
    eB = exprToIL(c, t, b)

  let (op, valid) =
    case name
    of "==": (Eq, {tkBool, tkInt, tkFloat})
    of "<":  (Lt, {tkInt, tkFloat})
    of "<=": (Le, {tkInt, tkFloat})
    else:   unreachable()

  if eA.typ == eB.typ and eA.typ.kind in valid:
    bu.subTree op:
      bu.add Node(kind: Type, val: c.typeToIL(eA.typ))
      bu.subTree Copy:
        bu.add c.capture(eA, stmts)
      bu.subTree Copy:
        bu.add c.capture(eB, stmts)

    result = prim(tkBool)
  elif tkError in {eA.typ.kind, eB.typ.kind}:
    result = errorType()
  else:
    c.error("arguments have mismatching types")
    bu.add Node(kind: IntVal)
    result = errorType()

proc notToIL(c; t; n: NodeIndex, bu; stmts): SemType =
  lenCheck(t, n, bu, 2)

  let arg = exprToIL(c, t, t.child(n, 1))

  if arg.typ.kind == tkBool:
    # a single argument, so no capture is necessary
    bu.subTree Not:
      bu.inline(arg, stmts)
    result = prim(tkBool)
  else:
    c.error("expected 'bool' expression")
    bu.add Node(kind: IntVal)
    result = errorType()

proc callToIL(c; t; n: NodeIndex, bu; stmts): SemType =
  let
    name = t.getString(t.child(n, 0))
    ent  = c.lookup(name)

  case ent.kind
  of ekBuiltinProc:
    case name
    of "+", "-":
      result = binaryArithToIL(c, t, n, name, bu, stmts)
    of "==", "<", "<=":
      result = relToIL(c, t, n, name, bu, stmts)
    of "not":
      result = notToIL(c, t, n, bu, stmts)
    else:
      unreachable()
  of ekProc:
    # a user-defined procedure
    # TODO: rework this logic so that the argument expressions are always
    #       analyzed, even on arity mismatch or when the callee is not a proc
    if t.len(n) == 1:
      # procedure arity is currently always 0
      let prc {.cursor.} = c.procList[ent.id]
      case prc.result.kind
      of tkVoid:
        stmts.addStmt Call:
          bu.add Node(kind: Proc, val: ent.id.uint32)
        # mark the normal control-flow path as dead:
        stmts.addStmt Unreachable:
          discard
      of ComplexTypes:
        # the value is not returned normally, but passed via an out parameter
        let tmp = c.newTemp(prc.result)
        stmts.addStmt Drop:
          bu.subTree Call:
            bu.add Node(kind: Proc, val: ent.id.uint32)
            bu.subTree Addr:
              bu.add Node(kind: Local, val: tmp)

        # return the temporary as the expression
        bu.add Node(kind: Local, val: tmp)
      else:
        bu.subTree Call:
          bu.add Node(kind: Proc, val: ent.id.uint32)

      result = prc.result
    else:
      c.error("expected 0 arguments, but got " & $(t.len(n) - 1))
      bu.add Node(kind: IntVal)
      result = errorType()
  else:
    discard c.expect(name, ent, ekProc) # always reports an error
    bu.add Node(kind: IntVal)
    result = errorType()

proc exprToIL(c; t: InTree, n: NodeIndex, bu, stmts): SemType =
  case t[n].kind
  of SourceKind.IntVal:
    bu.add Node(kind: IntVal, val: c.literals.pack(t.getInt(n)))
    result = prim(tkInt)
  of SourceKind.FloatVal:
    bu.add Node(kind: FloatVal, val: c.literals.pack(t.getFloat(n)))
    result = prim(tkFloat)
  of SourceKind.Ident:
    let
      name = t.getString(n)
      ent = c.lookup(name)
    case ent.kind
    of ekBuiltinVal:
      case name
      of "false":
        bu.add Node(kind: IntVal, val: 0)
        result = prim(tkBool)
      of "true":
        bu.add Node(kind: IntVal, val: 1)
        result = prim(tkBool)
    of ekNone:
      c.error("undeclared identifier: " & t.getString(n))
      bu.add Node(kind: IntVal)
      result = prim(tkError)
    else:
      c.error("'" & name & "' cannot be used in this context")
      bu.add Node(kind: IntVal)
      result = prim(tkError)
  of SourceKind.Call:
    result = callToIL(c, t, n, bu, stmts)
  of SourceKind.TupleCons:
    if t.len(n) > 0:
      var elems = newSeq[SemType](t.len(n))
      # there are no tuple constructors in the target IL; all elements are
      # assigned individually
      let tmp = Node(kind: Local, val: c.newTemp(errorType()))
      for i, it in t.pairs(n):
        let e = c.exprToIL(t, it)
        elems[i] = e.typ

        if e.typ.kind == tkError:
          return errorType()
        elif e.typ.kind == tkVoid:
          c.error("tuple element cannot be 'void'")
          return errorType()

        stmts.add e.stmts
        # add an assignment for the field:
        stmts.addStmt:
          let dest = buildTree Field:
            bu.add tmp
            bu.add Node(kind: Immediate, val: i.uint32)
          c.genAsgn(dest, e.expr, e.typ, bu)

      result = SemType(kind: tkTuple, elems: elems)
      # now that we know the type, correct it:
      c.locals[tmp.val] = result

      bu.add tmp
    else:
      # it's a unit value
      bu.add Node(kind: IntVal)
      result = prim(tkUnit)
  of SourceKind.FieldAccess:
    let
      (a, b) = t.pair(n)
      tup = c.exprToIL(t, a)
    case tup.typ.kind
    of tkTuple:
      let idx = t.getInt(b)
      if idx >= 0 and idx < tup.typ.elems.len:
        result = tup.typ.elems[idx]
        bu.subTree Field:
          bu.inline(tup, stmts)
          bu.add Node(kind: Immediate, val: idx.uint32)
      else:
        c.error("tuple has no element with index " & $idx)
        result = errorType()
    of tkError:
      result = tup.typ
    else:
      c.error("expected 'tuple' value")
      result = errorType()
  of SourceKind.Return:
    var e =
      case t.len(n)
      of 0: Expr(expr: @[Node(kind: IntVal)], typ: prim(tkUnit))
      of 1: c.exprToIL(t, t.child(n, 0))
      else: unreachable() # syntax error

    if e.typ.kind == tkVoid:
      c.error("cannot return 'void' expression")
      e.expr = @[Node(kind: IntVal)] # add a placholder
      e.typ = prim(tkError)

    # apply the necessary to-supertype conversions:
    e = c.fitExpr(e, c.retType)

    stmts.add e.stmts
    stmts.addStmt Return:
      case e.typ.kind
      of tkError:
        discard "do nothing"
      of ComplexTypes:
        # special handling for complex types: store through the out parameter
        stmts.addStmt Store:
          bu.add Node(kind: Type, val: c.typeToIL(e.typ))
          bu.subTree Copy:
            bu.add Node(kind: Local, val: c.returnParam)
          genUse(e.expr, bu)

        bu.add Node(kind: IntVal) # return the unitary value
      else:
        bu.add e.expr

    result = prim(tkVoid)
  of SourceKind.Unreachable:
    stmts.addStmt Unreachable:
      discard
    result = prim(tkVoid)
  of SourceKind.Exprs:
    let nodeCount = t.len(n)
    let last = nodeCount - 1
    case nodeCount
    of 1:
      result = c.exprToIL(t, t.child(n, 0), bu, stmts)
    else:
      for i, si in t.pairs(n):
        let e = c.exprToIL(t, si)
        stmts.add e.stmts
        if i == last:
          result = e.typ
        case e.typ.kind
        of tkUnit:
          if i == last:
            bu.add e.expr
          else:
            stmts.addStmt:
              genDrop(e.expr, e.typ, bu)
        of tkVoid:
          if i == last:
            discard "nothing else to do"
          else:
            result = e.typ
            return # leave early to eliminate remaining code
        else:
          if i == last:
            bu.add e.expr
          else:
            c.error("non-trailing expressions must be unit or void, got: $1" %
                      [$e.typ.kind])
            stmts.addStmt:
              genDrop(e.expr, e.typ, bu) # error correction
    if result.kind == tkVoid:
      c.error("trailing expressions must not be void")
      result = errorType()
  of AllNodes - ExprNodes:
    unreachable()

proc open*(reporter: sink(ref ReportContext[string])): ModuleCtx =
  ## Creates a new empty module translation/analysis context.
  ModuleCtx(reporter: reporter,
            types: initBuilder[NodeKind](TypeDefs),
            procs: initBuilder[NodeKind](ProcDefs))

proc close*(c: sink ModuleCtx): PackedTree[NodeKind] =
  ## Closes the module context and returns the accumulated translated code.
  var bu = initBuilder[NodeKind]()
  bu.subTree Module:
    bu.add finish(move c.types)
    bu.subTree GlobalDefs:
      discard
    bu.add finish(move c.procs)

  initTree[NodeKind](finish(bu), c.literals)

proc exprToIL*(c; t): SemType =
  ## Translates the given source language expression to the highest-level IL
  ## and turns it into a procedure. Also returns the type of the expression.
  var e = exprToIL(c, t, NodeIndex(0))
  result = e.typ

  if e.typ.kind in ComplexTypes:
    # XXX: to properly handle non-primitive returns, the expression is
    #      currently analysed twice
    c.resetProcContext() # undo the effects
    c.locals.add prim(tkInt) # add the pointer parameter
    c.returnParam = 0
    c.retType = e.typ
    # crudely wrap the expression in a Return:
    let t =
      initTree(@[TreeNode[SourceKind](kind: SourceKind.Return, val: 1)] & t.nodes,
               t.literals)
    # analyse again:
    e = c.exprToIL(t, NodeIndex(0))

  defer:
    c.resetProcContext()

  if result.kind == tkError:
    return # don't create any procedure

  let procTy = c.genProcType(result)

  template bu: untyped = c.procs

  bu.subTree ProcDef:
    bu.add Node(kind: Type, val: procTy)
    bu.subTree Locals:
      for it in c.locals.items:
        bu.add Node(kind: Type, val: c.typeToIL(it))
    bu.subTree Stmts:
      # first emit all statements:
      for it in e.stmts.items:
        bu.add it

      # then the expression:
      if e.typ.kind != tkVoid:
        bu.subTree Return:
          genUse(e.expr, bu)

  c.procList.add ProcInfo(result: result)

proc declToIL*(c; t; n: NodeIndex) =
  ## Translates the given source language declaration to the target IL.
  ## On success, the declaration effects are applied to `c` and the declared
  ## procedure's return type is returned.
  case t[n].kind
  of SourceKind.ProcDecl:
    let name = t.getString(t.child(n, 0))
    if c.lookup(name).kind != ekNone:
      c.error("redeclaration of '" & name & "'")
      return

    c.retType = evalType(c, t, t.child(n, 1))

    let procTy = c.genProcType(c.retType)

    if c.retType.kind in ComplexTypes:
      # needs an extra pointer parameter
      c.locals.add prim(tkInt)
      c.returnParam = uint32(c.locals.len - 1)

    defer:
      c.resetProcContext() # clear the context again

    # register the proc before analysing/translating the body
    c.procList.add ProcInfo(result: c.retType)
    c.scope[name] = Entity(kind: ekProc, id: c.procList.high)

    let e = c.exprToIL(t, t.child(n, 3))
    # the body expression must always be a void expression
    if e.typ.kind != tkVoid:
      c.error("a procedure body must be a 'void' expression")
      c.scope.del(name) # remove again
      c.procList.del(c.procList.high)
      return

    var bu = initBuilder[NodeKind](ProcDef)
    bu.add Node(kind: Type, val: procTy)
    bu.subTree Locals:
      for it in c.locals.items:
        bu.add Node(kind: Type, val: c.typeToIL(it))
    # add the body:
    bu.subTree Stmts:
      for it in e.stmts.items:
        bu.add it

    c.procs.add finish(bu)
  of SourceKind.TypeDecl:
    let name = t.getString(t.child(n, 0))
    if c.lookup(name).kind != ekNone:
      c.error("redeclaration of '" & name & "'")
      return

    let typ = evalType(c, t, t.child(n, 1))
    # add the type to the scope, regardless of whether `typ` is an error
    c.aliases.add typ
    c.scope[name] = Entity(kind: ekType, id: c.aliases.high)
  of AllNodes - DeclNodes:
    unreachable() # syntax error<|MERGE_RESOLUTION|>--- conflicted
+++ resolved
@@ -94,19 +94,17 @@
   ## Sends the error diagnostic `message` to the reporter.
   c.reporter.error(message)
 
-<<<<<<< HEAD
+func lookup(c: ModuleCtx, name: string): Entity =
+  ## Implements the lookup action described in the specification.
+  result = c.scope.getOrDefault(name, Entity(kind: ekNone))
+  if result.kind == ekNone:
+    result.kind = BuiltIns.getOrDefault(name, ekNone)
+
 func add[T](bu: var Builder[T], trees: openArray[seq[TreeNode[T]]]) =
   ## Appends all `trees` to the current sub-tree. The trees must each either
   ## represent a single atomic node, or a complete subtree.
   for t in trees.items:
     bu.add t
-=======
-func lookup(c: ModuleCtx, name: string): Entity =
-  ## Implements the lookup action described in the specification.
-  result = c.scope.getOrDefault(name, Entity(kind: ekNone))
-  if result.kind == ekNone:
-    result.kind = BuiltIns.getOrDefault(name, ekNone)
->>>>>>> 3da70f06
 
 template addType(c; kind: NodeKind, body: untyped): uint32 =
   c.types.subTree kind:
