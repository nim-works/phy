--- conflicted
+++ resolved
@@ -9,11 +9,7 @@
 import
   std/[algorithm, sequtils, tables],
   passes/[builders, ir, spec, trees],
-<<<<<<< HEAD
-  phy/[reporting, tree_parser, types],
-=======
   phy/[reporting, tree_parser, type_rendering, types],
->>>>>>> d551fe54
   vm/[utils]
 
 from std/strutils import `%`
@@ -63,11 +59,8 @@
     procList*: seq[ProcInfo]
     globals: Builder[NodeKind]
       ## the in-progress global variable section
-<<<<<<< HEAD
-=======
     exports: Builder[NodeKind]
       ## the in-progress export section
->>>>>>> d551fe54
 
     procTypeCache: Table[SemType, uint32]
       ## caches the ID of IL signature types generated for procedure types.
@@ -379,7 +372,6 @@
     result = rawGenProcType(c, typ)
     c.procTypeCache[typ] = result
 
-<<<<<<< HEAD
 proc genPayloadType(c; typ: SemType): uint32 =
   ## Generates and emits the payload type for a sequence with the given
   ## element type (`typ`). Returns the ID of the payload type.
@@ -405,8 +397,6 @@
       c.types.add Node(kind: Immediate, val: 8)
       c.types.add Node(kind: Type, val: arrayType)
 
-=======
->>>>>>> d551fe54
 proc addProc(c; typ: sink SemType, def: seq[Node]): int =
   ## Adds a procedure with signature `typ` and definition `def` to the
   ## context, returning the ID to address it with.
@@ -1057,39 +1047,12 @@
                      types: initBuilder[NodeKind](TypeDefs),
                      procs: initBuilder[NodeKind](ProcDefs),
                      globals: initBuilder[NodeKind](GlobalDefs),
-<<<<<<< HEAD
-=======
                      exports: initBuilder[NodeKind](List),
->>>>>>> d551fe54
                      # start with the top-level scope
                      scopes: @[default(Scope)])
 
   template c: untyped = result
 
-<<<<<<< HEAD
-  const
-    AddressBias = 4096
-    # XXX: the maximum amount of heap memory is currently static and allocated
-    #      up-front
-    HeapSize = 1024 * 1024 * 4 # 4 MiB
-
-  # globals and their meaning:
-  # * 0: immutable pointer to the start of the stack
-  # * 1: immutable pointer to the start of the heap
-  # * 2: mutable pointer to the start of the free heap
-  c.globals.subTree GlobalDef:
-    c.globals.add Node(kind: UInt, val: 8)
-    c.globals.add Node(kind: IntVal, val: AddressBias + 8 + HeapSize)
-  c.globals.subTree GlobalDef:
-    c.globals.add Node(kind: UInt, val: 8)
-    c.globals.add Node(kind: IntVal, val: AddressBias + 8)
-  # XXX: globals cannot be mutable at the moment, and so the heap pointer
-  #      global stores the address of a mutable cell which stores the actual
-  #      value
-  c.globals.subTree GlobalDef:
-    c.globals.add Node(kind: UInt, val: 8)
-    c.globals.add Node(kind: IntVal, val: AddressBias)
-=======
   # XXX: the maximum amount of heap memory is currently static and allocated
   #      up-front
   const
@@ -1130,7 +1093,6 @@
   c.exports.subTree Export:
     c.exports.add Node(kind: StringVal, val: c.literals.pack("total_memory"))
     c.exports.add Node(kind: Global, val: 2)
->>>>>>> d551fe54
 
   # add the built-in allocator and seq procedures
   # XXX: these need to be provided by a system-like module in the future
@@ -1139,42 +1101,25 @@
     discard addProc(result, typ, parseSexp[NodeKind](body % args, c.literals))
 
   # the allocator uses a simple bump-pointer allocation scheme where memory
-<<<<<<< HEAD
-  # is never freed for re-use. When heap memory is exhausted, an
-=======
   # is never freed for re-use. When the heap memory is exhausted, an
->>>>>>> d551fe54
   # exception/panic is raised
   const AllocBody = """
     (ProcDef (Type $1)
       (Params (Local 0))
       (Locals (Type $2) (Type $2))
       (Stmts
-<<<<<<< HEAD
-        (If (Eq (Type $2) (Load (Type $2) (Copy (Global 2))) (IntVal 0))
-          (Asgn (Local 1) (Copy (Global 1)))
-          (Asgn (Local 1) (Load (Type $2) (Copy (Global 2)))))
-=======
         (If (Eq (Type $2) (Load (Type $2) (Copy (Global 3))) (IntVal 0))
           (Asgn (Local 1) (Copy (Global 1)))
           (Asgn (Local 1) (Load (Type $2) (Copy (Global 3)))))
->>>>>>> d551fe54
         (If
           (Le (Type $2)
             (Add (Type $2)
               (Copy (Local 0))
               (Copy (Local 1)))
-<<<<<<< HEAD
-            (Copy (Global 0)))
-          (Stmts
-            (Store (Type $2)
-              (Copy (Global 2))
-=======
             (Copy (Global 2)))
           (Stmts
             (Store (Type $2)
               (Copy (Global 3))
->>>>>>> d551fe54
               (Add (Type $2)
                 (Copy (Local 1))
                 (Copy (Local 0))))
@@ -1191,10 +1136,7 @@
       (Locals (Type $2))
       (Return (IntVal 0)))
   """
-<<<<<<< HEAD
-=======
   procTy = SemType(kind: tkProc, elems: @[prim(tkUnit), pointerType])
->>>>>>> d551fe54
   addProc procTy, DeallocBody,
           [$c.genProcType(procTy), $c.typeToIL(prim(tkInt))]
 
@@ -1216,7 +1158,9 @@
         )
       )
   """
-<<<<<<< HEAD
+  procTy = SemType(kind: tkProc,
+                   elems: @[pointerType, pointerType, prim(tkInt),
+                            prim(tkInt)])
   addProc procTy, ReallocBody,
           [$c.genProcType(procTy), $c.typeToIL(prim(tkInt))]
 
@@ -1305,13 +1249,6 @@
   addProc procTy, PrepareAddBody,
           [$c.genProcType(procTy), $c.typeToIL(prim(tkInt)),
            $size(prim(tkInt)) #[<- offset of payload's data field]#]
-=======
-  procTy = SemType(kind: tkProc,
-                   elems: @[pointerType, pointerType, prim(tkInt),
-                            prim(tkInt)])
-  addProc procTy, ReallocBody,
-          [$c.genProcType(procTy), $c.typeToIL(prim(tkInt))]
->>>>>>> d551fe54
 
 proc close*(c: sink ModuleCtx): PackedTree[NodeKind] =
   ## Closes the module context and returns the accumulated translated code.
