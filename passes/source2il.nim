## This implements a temporary pass for translating the parse-tree of the
## source language into the currently highest-level intermediate language.
## It's there so that development of the source language can already commence
## while the the intermediate languages are still being developed.
##
## The focus is on correctness. Performance, code quality, and overall
## architecture (of this module) are of secondary concern.

import
  std/[algorithm, sequtils, tables],
  passes/[builders, ir, spec, trees],
  phy/[reporting, types],
  vm/[utils]

from std/strutils import `%`

import passes/spec_source except NodeKind

type
  SourceKind = spec_source.NodeKind
  InTree     = PackedTree[SourceKind]
  Node       = TreeNode[NodeKind]

  EntityKind = enum
    ekNone        ## signals "non-existent"
    ekBuiltinVal  ## some built-in named value
    ekBuiltinProc ## some built-in procedure
    ekProc
    ekType
    ekLocal
    ekParam

  Entity = object
    kind: EntityKind
    id: int
      ## ID of the procedure or type. It's an index into the respective list

  ProcInfo* = object
    typ*: SemType
      ## the procedure's type

  Scope = Table[string, Entity]

  ModuleCtx* = object
    ## The translation/analysis context for a single module.
    reporter: ref ReportContext[string]
    # XXX: strings being used for diagnostics is a temporary measure. Message
    #      formatting should eventually be separated from diagnostic emission

    literals: Literals
    types: Builder[NodeKind]
      ## the in-progress type section
    numTypes: int
    aliases: seq[SemType]
      ## the list of type aliases
    procs: Builder[NodeKind]
      ## the in-progress procedure section
    procList*: seq[ProcInfo]

    procTypeCache: Table[SemType, uint32]
      ## caches the ID of IL signature types generated for procedure types.
      ## They're structural types in the source language, but nominal types in
      ## the target IL

    scopes: seq[Scope]
      ## the stack of scopes. The last item always represents the current scope

    # procedure context:
    retType: SemType
    returnParam: uint32
      ## the index of the out parameter, if one is required
    locals: seq[SemType]
      ## all locals part of the procedure
    params: seq[tuple[typ: SemType, local: uint32]]
      ## the parameters for the procedure

  ExprFlag {.pure.} = enum
    Lvalue ## the expression is an lvalue. The flags absence implies
           ## that the expression is an rvalue or void expression
    Mutable## the expression refers to a mutable lvalue. Only makes sense
           ## when the ``Lvalue`` flag is present

  ExprType = tuple
    ## Returned by expression analysis. Carries additional attributes about
    ## the expression, not just the type.
    typ: SemType
    attribs: set[ExprFlag]

  Expr = object
    # XXX: the target IL doesn't support expression lists (yet), so we have
    #      to apply the necessary lowering here, for now. Efficiency doesn't
    #      matter
    stmts: seq[IrNode] # can be empty
    expr: IrNode
    typ: SemType
    attribs: set[ExprFlag]

const
  BuiltIns = {
    "+": ekBuiltinProc,
    "-": ekBuiltinProc,
    "==": ekBuiltinProc,
    "<=": ekBuiltinProc,
    "<": ekBuiltinProc,
    "not": ekBuiltinProc,
    "len": ekBuiltinProc,
    "add": ekBuiltinProc,
    "clear": ekBuiltinProc,
    "true": ekBuiltinVal,
    "false": ekBuiltinVal
  }.toTable

  UnitNode = IrNode(kind: IntVal, intVal: 0)
    ## the node representing the unitary value
  unitExpr = Expr(expr: UnitNode, typ: prim(tkUnit))
    ## the expression evaluating to the unitary value

  pointerType = prim(tkInt)
    ## the type inhabited by pointer values. The constant is used as a
    ## placeholder until a dedicated pointer type is introduced

using
  c: var ModuleCtx
  t: InTree
  bu: var Builder[NodeKind]
  expr: var IrNode
  stmts: var seq[IrNode]

template `+`(t: SemType, a: set[ExprFlag]): ExprType =
  ## Convenience shortcut for creating an ``ExprType``.
  (typ: t, attribs: a)

proc error(c; message: sink string) =
  ## Sends the error diagnostic `message` to the reporter.
  c.reporter.error(message)

func lookup(c: ModuleCtx, name: string): Entity =
  ## Implements the lookup action described in the specification.
  var i = c.scopes.high
  while i >= 0:
    result = c.scopes[i].getOrDefault(name, Entity(kind: ekNone))
    if result.kind != ekNone:
      return
    dec i

  # try the builtins
  result.kind = BuiltIns.getOrDefault(name, ekNone)

func addDecl(c; name: string, entity: sink Entity) =
  ## Adds the `entity` with name `name` to the current scope, ignoring whether
  ## it already existed.
  c.scopes[^1][name] = entity

func removeDecl(c; name: string) =
  ## Removes the entity with `name` from the current scope.
  c.scopes[^1].del(name)

func openScope(c) =
  ## Opens a new scope and makes it the current one.
  c.scopes.add default(typeof(c.scopes[0]))

func closeScope(c) =
  ## Closes the current scope and makes its parent the current one.
  c.scopes.shrink(c.scopes.len - 1)

template addType(c; kind: NodeKind, body: untyped): uint32 =
  c.types.subTree kind:
    body
  (let r = c.numTypes; inc c.numTypes; r.uint32)

proc addType(c; node: Node): uint32 =
  c.types.add node
  result = c.numTypes.uint32
  inc c.numTypes

proc expect(c; name: string, ent: Entity, kind: EntityKind): bool =
  ## Convenience procedure for reporting an error if `ent` is not of the given
  ## `kind`. Returns 'true' if it is.
  if ent.kind == kind:
    true
  elif ent.kind == ekNone:
    c.error("undeclared identifier: '" & name & "'")
    false
  else:
    c.error("'" & name & "' is not a " & $kind & " name")
    false

proc expectNot(c; typ: sink SemType, kind: TypeKind): SemType =
  ## If `typ` has the given `kind`, reports an error and returns the error
  ## type. Otherwise returns `typ` as-is.
  if typ.kind != kind:
    result = typ
  else:
    c.error("type not allowed in this context")
    result = errorType()

proc evalType(c; t; n: NodeIndex): SemType =
  ## Evaluates a type expression, yielding the resulting type.
  case t[n].kind
  of VoidTy:  prim(tkVoid)
  of UnitTy:  prim(tkUnit)
  of BoolTy:  prim(tkBool)
  of IntTy:   prim(tkInt)
  of FloatTy: prim(tkFloat)
  of TupleTy:
    if t.len(n) == 0:
      prim(tkUnit)
    else:
      var tup = SemType(kind: tkTuple)
      for it in t.items(n):
        tup.elems.add evalType(c, t, it)
        case tup.elems[^1].kind
        of tkError:
          tup = errorType()
          break
        of tkVoid:
          c.error("'void' type cannot be part of tuple type")
          tup = errorType()
          break
        else:
          discard "all good"

      tup
  of UnionTy:
    var list = newSeq[SemType]()
    for i, it in t.pairs(n):
      # make sure to add the types in a sorted fashion, so that
      # ``union(int, float)`` and ``union(float, int)`` result in the same type
      let
        typ = c.expectNot(c.evalType(t, it), tkVoid)
        at = lowerBound(list, typ, cmp)

      if at < list.len and list[at] == typ:
        if typ.kind != tkError:
          c.error("union type operands must be unique")
      else:
        list.add typ

    SemType(kind: tkUnion, elems: list)
  of SourceKind.ProcTy:
    # anything goes as the return type
    var list = @[c.evalType(t, t.child(n, 0))]

    for it in t.items(n, 1):
      list.add c.expectNot(c.evalType(t, it), tkVoid)

    SemType(kind: tkProc, elems: list)
  of SourceKind.SeqTy:
    SemType(kind: tkSeq,
            elems: @[c.expectNot(c.evalType(t, t.child(n, 0)), tkVoid)])
  of Ident:
    let
      name = t.getString(n)
      ent  = c.lookup(name)
    if c.expect(name, ent, ekType):
      c.aliases[ent.id]
    else:
      errorType()
  else:       unreachable() # syntax error

proc typeToIL(c; typ: SemType): uint32 =
  case typ.kind
  of tkVoid:
    unreachable()
  of tkUnit:
    # XXX: there's no unit type in the target IL, and in order to not having
    #      to rewrite all ``unit`` type usages here, we're translating the
    #      type to a 1-byte integer
    c.addType Node(kind: Int, val: 1)
  of tkBool:
    c.addType Node(kind: Int, val: 1)
  of tkInt, tkError:
    c.addType Node(kind: Int, val: 8)
  of tkFloat:
    c.addType Node(kind: Float, val: 8)
  of tkTuple:
    let args = mapIt(typ.elems, c.typeToIL(it))
    c.addType Record:
      c.types.add Node(kind: Immediate, val: size(typ).uint32)
      var off = 0 ## the current field offset
      for i, it in args.pairs:
        c.types.subTree Field:
          c.types.add Node(kind: Immediate, val: off.uint32)
          c.types.add Node(kind: Type, val: it)
        off += size(typ.elems[i])
  of tkUnion:
    let args = mapIt(typ.elems, c.typeToIL(it))
    let inner = c.addType Record:
      c.types.add Node(kind: Immediate, val: size(typ).uint32 - 8)
      for it in args.items:
        c.types.subTree Field:
          c.types.add Node(kind: Immediate, val: 0)
          c.types.add Node(kind: Type, val: it)

    let tag = c.typeToIL(prim(tkInt))
    c.addType Record:
      c.types.add Node(kind: Immediate, val: size(typ).uint32)
      # the tag field:
      c.types.subTree Field:
        c.types.add Node(kind: Immediate, val: 0)
        c.types.add Node(kind: Type, val: tag)
      # the actual union:
      c.types.subTree Field:
        c.types.add Node(kind: Immediate, val: 8)
        c.types.add Node(kind: Type, val: inner)
  of tkProc:
    # a proc type is used to represent both procedure signatures and the type
    # of procedural values. For values, the underlying storage type is a uint
    c.addType Node(kind: UInt, val: 8)
  of tkSeq:
    let
      lengthType  = c.typeToIL(prim(tkInt))
      pointerType = c.typeToIL(pointerType)
    c.addType Record:
      c.types.add Node(kind: Immediate, val: size(typ).uint32)
      # the length field:
      c.types.subTree Field:
        c.types.add Node(kind: Immediate, val: 0)
        c.types.add Node(kind: Type, val: lengthType)
      # the payload field:
      c.types.subTree Field:
        c.types.add Node(kind: Immediate, val: 8)
        c.types.add Node(kind: Type, val: pointerType)

func numILParams(typ: SemType): int =
  ## Returns the number of parameters the IL signature type generated from
  ## `typ` is going to have.
  assert typ.kind == tkProc
  typ.elems.len - 1 + ord(typ.elems[0].kind in AggregateTypes)

proc rawGenProcType(c; typ: SemType): uint32 =
  ## Generates the IL representation for the procedure signature type `typ`
  ## and adds it to `c`.
  assert typ.kind == tkProc
  let params = mapIt(typ.elems.toOpenArray(1, typ.elems.high)):
    if it.kind in AggregateTypes:
      # XXX: due to lack of support in the IL, aggregate values need to be
      #      passed by address at the moment
      c.typeToIL(pointerType)
    else:
      c.typeToIL(it)

  template addParams() =
    for p in params.items:
      c.types.add Node(kind: Type, val: p)

  case typ.elems[0].kind
  of tkVoid:
    c.addType ProcTy:
      c.types.subTree Void: discard
      addParams()
  of AggregateTypes:
    # aggregate types are passed via an out parameter.
    # ``() -> T`` becomes ``(int) -> unit``
    let
      ret = c.typeToIL(prim(tkUnit))
      arg = c.typeToIL(prim(tkInt))
    c.addType ProcTy:
      c.types.add Node(kind: Type, val: ret)
      addParams()
      c.types.add Node(kind: Type, val: arg)
  else:
    let typId = c.typeToIL(typ.elems[0])
    c.addType ProcTy:
      c.types.add Node(kind: Type, val: typId)
      addParams()

proc genProcType(c; typ: SemType): uint32 =
  ## Generates and caches the IL representation for the procedure signature
  ## type `typ`, or returns the cached ID if it already exists.
  c.procTypeCache.withValue typ, val:
    result = val[]
  do:
    result = rawGenProcType(c, typ)
    c.procTypeCache[typ] = result

<<<<<<< HEAD
proc genPayloadType(c; typ: SemType): uint32 =
  ## Generates and emits the payload type for a sequence with the given
  ## element type (`typ`). Returns the ID of the payload type.
  # TODO: cache the type description, so that it's only emitted once per
  #       element type
  let
    intType = c.typeToIL(prim(tkInt))
    elem = c.typeToIL(typ)

  let arrayType = c.addType Array:
    c.types.add Node(kind: Immediate, val: 1)
    c.types.add Node(kind: Immediate, val: 0)
    c.types.add Node(kind: Type, val: elem)

  c.addType Record:
    c.types.add Node(kind: Immediate, val: 9) # size of int
    # the capacity field:
    c.types.subTree Field:
      c.types.add Node(kind: Immediate, val: 0)
      c.types.add Node(kind: Type, val: intType)
    # the data field:
    c.types.subTree Field:
      c.types.add Node(kind: Immediate, val: 8)
      c.types.add Node(kind: Type, val: arrayType)

template buildTree(kind: NodeKind, body: untyped): NodeSeq =
  ## Makes a builder available to `body`, evaluates `body`, and returns the
  ## generated tree.
  var res: NodeSeq
  if true: # open a new scope
    var bu {.inject.} = initBuilder[NodeKind](kind)
    body
    res = finish(bu)
  res

template addStmt(stmts: var seq[NodeSeq], body: untyped) =
  if true: # open a new scope
    var bu {.inject.} = initBuilder[NodeKind]()
    body
    stmts.add finish(bu)

template addStmt(stmts: var seq[NodeSeq], kind: NodeKind, body: untyped) =
  stmts.add buildTree(kind, body)

=======
>>>>>>> 30cacb21
proc resetProcContext(c) =
  c.locals.setLen(0) # re-use the memory

proc newTemp(c; typ: SemType): IrNode =
  ## Allocates a new temporary of `typ` type.
  case typ.kind
  of tkVoid:
    # do not create a temp for void
    result = IrNode(kind: None)
  else:
    result = newLocal(c.locals.len.uint32)
    c.locals.add typ

proc wrap(e: sink Expr, dest: IrNode): IrNode =
  ## Turns `e` into a statement list. The expression part is turned into an
  ## assignment to `dest`, but only if not a void expression.
  result = IrNode(kind: Stmts, children: e.stmts)
  if e.typ.kind != tkVoid:
    result.add newAsgn(dest, e.expr)

proc inline(e: sink Expr, stmts): IrNode =
  ## Adds the statement part of `e` to `stmts` and returns the expression part.
  stmts.add e.stmts
  e.expr

proc capture(c; e: sink Expr; stmts): IrNode =
  ## Commits expression `e` to a fresh temporary. This is part of the
  ## expression-list lowering machinery.
  result = c.newTemp(e.typ)
  stmts.add e.stmts
  stmts.add newAsgn(result, e.expr)

proc fitExpr(c; e: sink Expr, target: SemType): Expr =
  ## Makes sure `e` fits into the `target` type, returning the expression
  ## with the appropriate conversion operation applied. If the type of `e`
  ## is not the same as or a subtype of `target`, an error is reported.
  if e.typ == target:
    result = e
  elif e.typ.isSubtypeOf(target):
    if e.typ.kind == tkVoid:
      result = e
    else:
      result = Expr(stmts: e.stmts, typ: target)
      case target.kind
      of tkUnion:
        # construct a union
        let
          tmp = c.newTemp(target)
          idx = find(target.elems, e.typ)

        # ignore the type not being found in the union. This indicates that an
        # error occurred during union construction

        # emit the tag assignment:
        result.stmts.add:
          newAsgn(newFieldExpr(tmp, 0), newIntVal(idx))
        # emit the value assignment:
        result.stmts.add:
          newAsgn(newFieldExpr(newFieldExpr(tmp, 1), idx), e.expr)

        result.expr = tmp
      of tkError:
        # error correction: keep the original expression as is when fitting
        # to the error type
        result.typ = e.typ
        result.expr = e.expr
      else:
        unreachable()
  else:
    # TODO: this needs a better error message
    c.error("type mismatch")
    result = Expr(stmts: e.stmts, typ: errorType())

proc fitExprStrict(c; e: sink Expr, typ: SemType): Expr =
  ## Makes sure expression `e` fits `typ` exactly, reporting an error and
  ## returning an error-expression if not.
  if e.typ == typ:
    result = e # all good
  else:
    c.error("expected expression of type $1 but got type $2" %
            [$typ.kind, $e.typ.kind])
    # turn into an error expression:
    result = Expr(stmts: e.stmts, typ: errorType())

proc exprToIL(c; t: InTree, n: NodeIndex, expr, stmts): ExprType

proc exprToIL(c; t: InTree, n: NodeIndex): Expr =
  result.expr = IrNode(kind: None)
  (result.typ, result.attribs) = exprToIL(c, t, n, result.expr, result.stmts)
  # verify some postconditions:
  assert result.typ.kind != tkVoid or result.expr.kind == None,
         "void `Expr` cannot have a trailing expression"
  assert result.typ.kind in {tkVoid, tkError} or result.expr.kind != None,
         "non-void `Expr` must have a trailing expression"

proc scopedExprToIL(c; t; n: NodeIndex): Expr =
  ## Analyzes the given expression and generates the IL for it. Analysis
  ## happens within a new scope, which is discarded afterwards.
  c.openScope()
  result = c.exprToIL(t, n)
  c.closeScope()

template lenCheck(t; n: NodeIndex, expected: int) =
  ## Exits the current analysis procedure with an error, if `n` doesn't have
  ## `expected` children.
  if t.len(n) != expected:
    c.error("expected " & $expected & " arguments, but got " & $t.len(n))
    return errorType()

proc binaryArithToIL(c; t; n: NodeIndex, name: string, expr, stmts): SemType =
  ## Analyzes and emits the IL for a binary arithmetic operation.
  lenCheck(t, n, 3)

  let
    (_, a, b)  = t.triplet(n)
    eA = exprToIL(c, t, a)
    eB = exprToIL(c, t, b)

  let op =
    case name
    of "+": Add
    of "-": Sub
    else:   unreachable()

  if tkError in {eA.typ.kind, eB.typ.kind}:
    result = errorType()
  elif eA.typ != eB.typ:
    c.error("arguments have mismatching types")
    result = errorType()
  elif eA.typ.kind notin {tkInt, tkFloat}:
    c.error("arguments must be of 'int' or 'float' type")
    result = errorType()
  else:
    expr = newBinaryOp(op, c.typeToIL(eA.typ),
                       c.capture(eA, stmts),
                       c.capture(eB, stmts))
    result = eA.typ

proc relToIL(c; t; n: NodeIndex, name: string, expr; stmts): SemType =
  ## Analyzes and emits the IL for a relational operation.
  lenCheck(t, n, 3)

  let
    (_, a, b)  = t.triplet(n)
    eA = exprToIL(c, t, a)
    eB = exprToIL(c, t, b)

  let (op, valid) =
    case name
    of "==": (Eq, {tkBool, tkInt, tkFloat})
    of "<":  (Lt, {tkInt, tkFloat})
    of "<=": (Le, {tkInt, tkFloat})
    else:   unreachable()

  if eA.typ == eB.typ and eA.typ.kind in valid:
    expr = newBinaryOp(op, c.typeToIL(eA.typ),
                       c.capture(eA, stmts),
                       c.capture(eB, stmts))
    result = prim(tkBool)
  elif tkError in {eA.typ.kind, eB.typ.kind}:
    result = errorType()
  else:
    c.error("arguments have mismatching types")
    result = errorType()

proc notToIL(c; t; n: NodeIndex, expr; stmts): SemType =
  lenCheck(t, n, 2)

  let arg = exprToIL(c, t, t.child(n, 1))

  if arg.typ.kind == tkBool:
    # a single argument, so no capture is necessary
    expr = newNot(inline(arg, stmts))
    result = prim(tkBool)
  else:
    c.error("expected 'bool' expression")
    result = errorType()

proc userCallToIL(c; t; n: NodeIndex, expr; stmts): SemType =
  ## Analyzes a non-built-in call expression and translates it to its IL
  ## representation.
  let callee = c.exprToIL(t, t.child(n, 0))

  if callee.typ.kind == tkProc:
    proc addArgs(call: var IrNode, c; t; n: NodeIndex; prc: SemType; stmts
                ) {.nimcall.} =
      var i = 1 # 1 means argument 0
      for it in t.items(n, 1):
        # only try fitting the argument if there's a corresponding parameter
        let arg =
          if i < prc.elems.len:
            c.fitExprStrict(c.exprToIL(t, it), prc.elems[i])
          else:
            c.exprToIL(t, it)

        # capture the value to ensure a correct evaluation order between the
        # argument expressions
        let tmp = c.capture(arg, stmts)
        if arg.typ.kind in AggregateTypes:
          # XXX: due to lack of support in the IL, aggregate values need to be
          #      passed by address at the moment
          call.add newAddr(tmp)
        else:
          call.add tmp

        inc i

      if i != prc.elems.len:
        # arity mismatch
        c.error("expected $1 arguments but got $2" %
                [$(prc.elems.len - 1), $(i - 1)])

    stmts.add callee.stmts

    var call = IrNode(kind: Call)
    if callee.expr.kind == Proc:
      # the callee is a statically-known procedure; it's a static call
      call.add callee.expr
    else:
      call.add IrNode(kind: Type, id: c.genProcType(callee.typ))
      call.add callee.expr

    call.addArgs(c, t, n, callee.typ, stmts)

    # some return types need special handling
    case callee.typ.elems[0].kind
    of tkVoid:
      stmts.add call
      # mark the non-exceptional call exit as unreachable:
      stmts.add newUnreachable()
    of AggregateTypes:
      # the value is not returned normally, but passed via an out parameter
      let tmp = c.newTemp(callee.typ.elems[0])
      call.add newAddr(tmp)
      stmts.add newDrop(call)

      # return the temporary as the expression
      expr = tmp
    else:
      expr = call

    result = callee.typ.elems[0]
  else:
    if callee.typ.kind != tkError: # don't cascade errors
      c.error("callee expression must be of procedural type")

    # analyze all arguments for errors and context side-effects
    for it in t.items(n, 1):
      discard c.exprToIL(t, it)

    # return an error
    result = errorType()

proc callToIL(c; t; n: NodeIndex, expr; stmts): SemType =
  # first check whether its call to a built-in procedure (those take
  # precedence)
  let callee = t.child(n, 0)
  if t[callee].kind == Ident:
    let
      name = t.getString(callee)
      ent  = c.lookup(name)

    if ent.kind == ekBuiltinProc:
      case name
      of "+", "-":
        result = binaryArithToIL(c, t, n, name, expr, stmts)
      of "==", "<", "<=":
        result = relToIL(c, t, n, name, expr, stmts)
      of "not":
<<<<<<< HEAD
        result = notToIL(c, t, n, bu, stmts)
      of "len":
        lenCheck(t, n, bu, 1)
        let e = c.exprToIL(t, t.child(n, 1))
        if e.typ.kind != tkSeq:
          c.error("'len' operand must be of sequence type")
        bu.subTree Field:
          bu.inline(c.exprToIL(t, t.child(n, 1)), stmts)
          bu.add Node(kind: Immediate, val: 0)
        result = prim(tkInt)
      of "add":
        lenCheck(t, n, bu, 2)
        let s    = c.exprToIL(t, t.child(n, 1))
        var elem = c.exprToIL(t, t.child(n, 2))
        if s.typ.kind != tkSeq:
          c.error("'add' expects sequence operand")
        elif s.attribs * {Mutable, Lvalue} <= {Mutable, Lvalue}:
          c.error("'add' expects mutable lvalue sequence operand")
        else:
          # fit to the element type
          elem = c.fitExpr(elem, s.typ.elems[0])

        if elem.typ.kind == tkVoid:
          c.error("void expression is not allowed in this context")
          elem.typ = errorType()

        stmts.addStmt Store:
          bu.add Node(kind: Type, val: c.typeToIL(elem.typ))
          bu.subTree Call:
            # TODO: call the 'prepareAdd' procedure here
            bu.add Node(kind: Proc, val: 0)
            bu.subTree Addr:
              bu.inline(s, stmts)
            bu.add Node(kind: IntVal, val: c.literals.pack(size(elem.typ)))
          genUse(elem, bu, stmts)

        bu.add UnitNode
        result = prim(tkUnit)
      of "clear":
        lenCheck(t, n, bu, 2)
        let s = c.exprToIL(t, t.child(n, 1))
        if s.typ.kind != tkSeq:
          c.error("'clear' expects sequence operand")
        elif s.attribs * {Mutable, Lvalue} <= {Mutable, Lvalue}:
          c.error("'clear' expects mutable lvalue sequence operand")

        # set the length back to zero, but leave the capacity as is
        stmts.addStmt Asgn:
          bu.subTree Field:
            bu.inline(s, stmts)
            bu.add Node(kind: Immediate, val: 0)
          bu.add Node(kind: IntVal, val: c.literals.pack(0))

        bu.add UnitNode
        result = prim(tkUnit)
=======
        result = notToIL(c, t, n, expr, stmts)
>>>>>>> 30cacb21
      else:
        unreachable()
      return

  # it must be a call to a user-defined procedure (or an error)
  result = userCallToIL(c, t, n, expr, stmts)

proc localDeclToIL(c; t; n: NodeIndex, stmts) =
  ## Translates a procedure-local declaration to the target IL.
  let
    (npos, init) = t.pair(n)
    name = t.getString(npos)

  var e = c.exprToIL(t, init)
  if e.typ.kind == tkVoid:
    c.error("cannot initialize local with `void` expression")
    # turn into an error expression:
    e.typ = errorType()
    e.expr = IrNode(kind: None)

  let local = c.newTemp(e.typ)
  stmts.add newAsgn(local, inline(e, stmts))

  # verify that the name isn't in use already *after* analyzing the
  # initializer; the expression could introduce an entity with the same name
  if c.lookup(name).kind != ekNone:
    c.error("redeclaration of " & name)
    # don't abort; override the existing entity for the sake of error
    # correction

  # register the declaration *after* analyzing the expression
  c.addDecl(name, Entity(kind: ekLocal, id: local.id.int))

proc exprToIL(c; t: InTree, n: NodeIndex, expr, stmts): ExprType =
  case t[n].kind
  of SourceKind.IntVal:
    expr = newIntVal(t.getInt(n))
    result = prim(tkInt) + {}
  of SourceKind.FloatVal:
    expr = newFloatVal(t.getFloat(n))
    result = prim(tkFloat) + {}
  of SourceKind.Ident:
    let
      name = t.getString(n)
      ent = c.lookup(name)
    case ent.kind
    of ekBuiltinVal:
      case name
      of "false":
        expr = newIntVal(0)
        result = prim(tkBool) + {}
      of "true":
        expr = newIntVal(1)
        result = prim(tkBool) + {}
    of ekLocal:
      expr = newLocal(ent.id.uint32)
      result = c.locals[ent.id] + {Lvalue, Mutable}
    of ekParam:
      if c.params[ent.id].typ.kind in AggregateTypes:
        # aggregate parameters use pass-by-address
        expr = newDeref(c.typeToIL(c.params[ent.id].typ),
                        newLocal(c.params[ent.id].local))
      else:
        expr = newLocal(c.params[ent.id].local)
      result = c.params[ent.id].typ + {Lvalue}
    of ekProc:
      # expand to a procedure address (`ProcVal`), which is always correct;
      # the callsite can turn it into a static reference (`Proc`) as needed
      expr = IrNode(kind: Proc, id: ent.id.uint32)
      result = c.procList[ent.id].typ + {}
    of ekNone:
      c.error("undeclared identifier: " & t.getString(n))
      result = prim(tkError) + {}
    else:
      c.error("'" & name & "' cannot be used in this context")
      result = prim(tkError) + {}
  of SourceKind.And, SourceKind.Or:
    let
      (a, b) = t.pair(n)
      ea  = c.fitExprStrict(c.exprToIL(t, a), prim(tkBool))
      # the second operand is evaluated conditionally, and it's thus placed
      # within its own scope
      eb  = c.fitExprStrict(c.scopedExprToIL(t, b), prim(tkBool))
      tmp = c.newTemp(prim(tkBool))

    if t[n].kind == SourceKind.And:
      # (And a b) -> (If a b False)
      stmts.add newIf(inline(ea, stmts),
                      wrap(eb, tmp),
                      newAsgn(tmp, newIntVal(0)))

    else:
      # (Or a b) -> (If a True b)
      stmts.add newIf(inline(ea, stmts),
                      newAsgn(tmp, newIntVal(1)),
                      wrap(eb, tmp))

    expr = tmp
    result = prim(tkBool) + {}
  of SourceKind.If:
    let
      (p, b) = t.pair(n) # predicate and body, always present
      cond = exprToIL(c, t, p)
    if cond.typ.kind != tkBool:
      c.error("`If` condition must be a boolean expression")

    let
      body = scopedExprToIL(c, t, b)
      els = if t.len(n) == 3: scopedExprToIL(c, t, t.child(n, 2))
            else:             unitExpr
      typ = commonType(body.typ, els.typ)
      (fb, fe) =
        case typ.kind
        of tkError:
          c.error("if ($1) and else ($2) branches cannot be unified into a single type" %
                  [$body.typ.kind, $els.typ.kind])
          (body, els)
        else:
          (c.fitExpr(body, typ), c.fitExpr(els, typ))
      tmp = c.newTemp(typ)

    stmts.add newIf(inline(cond, stmts), wrap(fb, tmp), wrap(fe, tmp))
    expr = tmp
    result = typ + {}
  of SourceKind.While:
    let (a, b) = t.pair(n)

    c.openScope()
    let
      cond = c.exprToIL(t, a)
      body = c.exprToIL(t, b)
    c.closeScope()

    if cond.typ.kind != tkBool:
      c.error("condition expression must be of type bool")

    if body.typ.kind notin {tkUnit, tkVoid}:
      c.error("`While` body must be a unit or void expression")

    var sub = IrNode(kind: Stmts)
    sub.add cond.stmts
    sub.add newIf(newNot(cond.expr), newBreak(1))
    sub.add body.stmts
    if body.typ.kind != tkVoid:
      sub.add newDrop(body.expr)

    stmts.add IrNode(kind: Loop, children: @[sub])

    if t[a].kind == SourceKind.Ident and t.getString(a) == "true":
      # it's a loop that doesn't exit via non-exception control-flow
      stmts.add newUnreachable()
      result = prim(tkVoid) + {}
    else:
      expr = UnitNode
      result = prim(tkUnit) + {}
  of SourceKind.Call:
    result = callToIL(c, t, n, expr, stmts) + {}
  of SourceKind.TupleCons:
    if t.len(n) > 0:
      var elems = newSeq[SemType](t.len(n))
      # there are no tuple constructors in the target IL; all elements are
      # assigned individually
      let tmp = c.newTemp(errorType())
      for i, it in t.pairs(n):
        let e = c.exprToIL(t, it)
        elems[i] = e.typ

        if e.typ.kind == tkError:
          return errorType() + {}
        elif e.typ.kind == tkVoid:
          c.error("tuple element cannot be 'void'")
          return errorType() + {}

        stmts.add e.stmts
        # add an assignment for the field:
        stmts.add newAsgn(newFieldExpr(tmp, i), e.expr)

      # now that we know the type, correct it:
      c.locals[tmp.id] = SemType(kind: tkTuple, elems: elems)

      expr = tmp
      result = c.locals[tmp.id] + {}
    else:
      # it's the unit value
      expr = UnitNode
      result = prim(tkUnit) + {}
  of SourceKind.Seq:
    let
      typ = c.expectNot(c.evalType(t, t.child(n, 0)), tkVoid)
      length = t.len(n)
    var elems = newSeq[Expr](length - 1)

    # assign all elements to temporaries first, so that the payload is only
    # allocated when control-flow reaches past the argument expressions
    block:
      var i = 0
      for it in t.items(n, 1):
        let e = c.capture(c.fitExpr(c.exprToIL(t, it), typ), stmts)
        elems[i] = Expr(expr: @[e], typ: typ)
        inc i

    result = SemType(kind: tkSeq, elems: @[typ]) + {}

    var tmp = c.newTemp(result.typ)
    # emit the length field assignment:
    stmts.addStmt Asgn:
      bu.subTree Field:
        bu.add Node(kind: Local, val: tmp)
        bu.add Node(kind: Immediate, val: 0)
      bu.add Node(kind: IntVal, val: c.literals.pack(length))

    # emit the payload field assignment:
    if length > 0:
      let size = size(prim(tkInt)) + size(typ) * length
      # the size of the payload is sizeof(capacity) + sizeof(element) * length
      stmts.addStmt Asgn:
        bu.subTree Field:
          bu.add Node(kind: Local, val: tmp)
          bu.add Node(kind: Immediate, val: 1)
        bu.subTree Call:
          # TODO: use the 'alloc' procedure here
          bu.add Node(kind: Proc, val: 0)
          bu.add Node(kind: IntVal, val: c.literals.pack(size))

      # emit the capacity assignment:
      stmts.addStmt Asgn:
        bu.subTree Field:
          bu.subTree Deref:
            bu.add Node(kind: Type, val: c.genPayloadType(typ))
            bu.subTree Copy:
              bu.subTree Field:
                bu.add Node(kind: Local, val: tmp)
                bu.add Node(kind: Immediate, val: 1)
          bu.add Node(kind: Immediate, val: 0)
        bu.add Node(kind: IntVal, val: c.literals.pack(length))

      # emit the final assignments:
      for i, it in elems.pairs:
        stmts.addStmt Asgn:
          bu.subTree At:
            bu.subTree Field:
              bu.subTree Deref:
                bu.add Node(kind: Type, val: c.genPayloadType(typ))
                bu.subTree Copy:
                  bu.subTree Field:
                    bu.add Node(kind: Local, val: tmp)
                    bu.add Node(kind: Immediate, val: 1)
              bu.add Node(kind: Immediate, val: 1)
            bu.add Node(kind: IntVal, val: c.literals.pack(i))
          genUse(it.expr, bu)
    else:
      # an empty sequence, set the payload pointer to zero (nil)
      stmts.addStmt Asgn:
        bu.subTree Field:
          bu.add Node(kind: Local, val: tmp)
          bu.add Node(kind: Immediate, val: 1)
        bu.add Node(kind: IntVal, val: c.literals.pack(0))

    bu.add Node(kind: Local, val: tmp)
  of SourceKind.FieldAccess:
    let
      (a, b) = t.pair(n)
      tup = c.exprToIL(t, a)
    case tup.typ.kind
    of tkTuple:
      let idx = t.getInt(b)
      if idx >= 0 and idx < tup.typ.elems.len:
        result = tup.typ.elems[idx] + tup.attribs
        expr = newFieldExpr(inline(tup, stmts), idx.int)
      else:
        c.error("tuple has no element with index " & $idx)
        result = errorType() + {Lvalue, Mutable}
    of tkError:
      result = tup.typ + {}
    else:
      c.error("expected 'tuple' value")
      result = errorType() + {}
  of SourceKind.Asgn:
    let (a, b) = t.pair(n)
    var dst = c.exprToIL(t, a)
    if {Lvalue, Mutable} * dst.attribs < {Lvalue, Mutable}:
      c.error("LHS expression must be a mutable l-value expression")
      dst.expr = IrNode(kind: None)

    let src = c.fitExpr(c.exprToIL(t, b), dst.typ)
    stmts.add newAsgn(inline(dst, stmts), inline(src, stmts))

    expr = UnitNode
    result = prim(tkUnit) + {}
  of SourceKind.Return:
    var e =
      case t.len(n)
      of 0: unitExpr
      of 1: c.exprToIL(t, t.child(n, 0))
      else: unreachable() # syntax error

    if e.typ.kind == tkVoid:
      c.error("cannot return 'void' expression")
      e.typ = prim(tkError)

    # apply the necessary to-supertype conversions:
    e = c.fitExpr(e, c.retType)

    stmts.add e.stmts
    case e.typ.kind
    of tkError:
      discard "do nothing"
    of AggregateTypes:
      # special handling for aggregate types: store through the out parameter
      stmts.add newAsgn(newDeref(c.typeToIL(e.typ), newLocal(c.returnParam)),
                        e.expr)
      stmts.add newReturn(UnitNode)
    else:
      stmts.add newReturn(e.expr)

    result = prim(tkVoid) + {}
  of SourceKind.Unreachable:
    stmts.add newUnreachable()
    result = prim(tkVoid) + {}
  of SourceKind.Exprs:
    let last = t.len(n) - 1
    var seenVoidExpr = false
    template voidGuard(body: untyped) =
      if not seenVoidExpr:
        body
    for i, si in t.pairs(n):
      let e = c.exprToIL(t, si)
      voidGuard:
        stmts.add e.stmts
      if i == last:
        voidGuard:
          result = e.typ + e.attribs
          case e.typ.kind
          of tkVoid: discard "okay, nothing to do"
          else:      expr = e.expr
      else:
        case e.typ.kind
        of tkVoid:
          result = e.typ + e.attribs
          seenVoidExpr = true # check, but drop further stmts & exprs
        of tkUnit:
          voidGuard:
            stmts.add newDrop(e.expr)
        else:
          c.error("non-trailing expressions must be unit or void, got: $1" %
                    [$e.typ.kind])
          voidGuard:
            stmts.add newDrop(e.expr) # error correction
  of SourceKind.Decl:
    localDeclToIL(c, t, n, stmts)
    expr = UnitNode
    result = prim(tkUnit) + {}
  of AllNodes - ExprNodes:
    unreachable($t[n].kind)

proc open*(reporter: sink(ref ReportContext[string])): ModuleCtx =
  ## Creates a new empty module translation/analysis context.
  ModuleCtx(reporter: reporter,
            types: initBuilder[NodeKind](TypeDefs),
            procs: initBuilder[NodeKind](ProcDefs),
            scopes: @[default(Scope)]) # start with the top-level scope

proc close*(c: sink ModuleCtx): PackedTree[NodeKind] =
  ## Closes the module context and returns the accumulated translated code.
  var bu = initBuilder[NodeKind]()
  bu.subTree Module:
    bu.add finish(move c.types)
    bu.subTree GlobalDefs:
      discard
    bu.add finish(move c.procs)

  initTree[NodeKind](finish(bu), c.literals)

proc exprToIL*(c; t): SemType =
  ## Translates the given source language expression to the highest-level IL
  ## and turns it into a procedure. Also returns the type of the expression.
  var e = c.scopedExprToIL(t, NodeIndex(0))
  result = e.typ

  if e.typ.kind in AggregateTypes:
    # XXX: to properly handle non-primitive returns, the expression is
    #      currently analysed twice
    c.resetProcContext() # undo the effects
    c.locals.add prim(tkInt) # add the pointer parameter
    c.returnParam = 0
    c.retType = e.typ
    # crudely wrap the expression in a Return:
    let t =
      initTree(@[TreeNode[SourceKind](kind: SourceKind.Return, val: 1)] & t.nodes,
               t.literals)
    # analyse again:
    e = c.scopedExprToIL(t, NodeIndex(0))

  defer:
    c.resetProcContext()

  if result.kind == tkError:
    return # don't create any procedure

  let
    procTy    = procType(result)
    signature = c.genProcType(procTy)

  template bu: untyped = c.procs

  bu.subTree ProcDef:
    bu.add Node(kind: Type, val: signature)
    bu.subTree Params:
      for i in 0..<numILParams(procTy):
        bu.add Node(kind: Local, val: i.uint32)
    bu.subTree Locals:
      for it in c.locals.items:
        bu.add Node(kind: Type, val: c.typeToIL(it))
    bu.subTree Stmts:
      # first emit all statements:
      for it in e.stmts.items:
        convert(it, c.literals, bu)

      # then the expression:
      if e.typ.kind != tkVoid:
        bu.subTree Return:
          use(e.expr, c.literals, bu)

  c.procList.add ProcInfo(typ: procType(result))

proc declToIL*(c; t; n: NodeIndex) =
  ## Translates the given source language declaration to the target IL.
  ## On success, the declaration effects are applied to `c` and the declared
  ## procedure's return type is returned.
  case t[n].kind
  of SourceKind.ProcDecl:
    let name = t.getString(t.child(n, 0))
    if c.lookup(name).kind != ekNone:
      c.error("redeclaration of '" & name & "'")
      return

    c.retType = evalType(c, t, t.child(n, 1))

    defer:
      c.resetProcContext() # clear the context again

    var procTy = procType(c.retType)

    # add the parameter types to the proc type:
    for it in t.items(t.child(n, 2)):
      procTy.elems.add c.expectNot(evalType(c, t, t.child(it, 1)), tkVoid)

    let signature = c.genProcType(procTy)

    # register the proc before analysing/translating the body
    c.procList.add ProcInfo(typ: procTy)
    c.addDecl(name, Entity(kind: ekProc, id: c.procList.high))

    c.openScope()
    # add the parameters to the scope:
    for i, it in t.pairs(t.child(n, 2)):
      let name = t.getString(t.child(it, 0))
      if c.lookup(name).kind != ekNone:
        c.error("redeclaration of '" & name & "'")

      # add the local and register the entity regadless of whether there was
      # an error
      if procTy.elems[i + 1].kind in AggregateTypes:
        c.locals.add pointerType # the parameter is of pointer type internally
      else:
        c.locals.add procTy.elems[i + 1]

      c.params.add (procTy.elems[i + 1], c.locals.high.uint32)
      c.addDecl(name, Entity(kind: ekParam, id: c.params.high))

    if c.retType.kind in AggregateTypes:
      # needs an extra pointer parameter
      c.locals.add prim(tkInt)
      c.returnParam = uint32(c.locals.len - 1)

    # analyse the body:
    let e = c.exprToIL(t, t.child(n, 3))
    c.closeScope()

    # the body expression must always be a void expression
    if e.typ.kind != tkVoid:
      c.error("a procedure body must be a 'void' expression")
      c.removeDecl(name) # remove again
      c.procList.del(c.procList.high)
      return

    var bu = initBuilder[NodeKind](ProcDef)
    bu.add Node(kind: Type, val: signature)
    bu.subTree Params:
      for i in 0..<numILParams(procTy):
        bu.add Node(kind: Local, val: i.uint32)
    bu.subTree Locals:
      for it in c.locals.items:
        bu.add Node(kind: Type, val: c.typeToIL(it))
    # add the body:
    bu.subTree Stmts:
      for it in e.stmts.items:
        convert(it, c.literals, bu)

    c.procs.add finish(bu)
  of SourceKind.TypeDecl:
    let name = t.getString(t.child(n, 0))
    if c.lookup(name).kind != ekNone:
      c.error("redeclaration of '" & name & "'")
      return

    let typ = evalType(c, t, t.child(n, 1))
    # add the type to the scope, regardless of whether `typ` is an error
    c.aliases.add typ
    c.addDecl(name, Entity(kind: ekType, id: c.aliases.high))
  of AllNodes - DeclNodes:
    unreachable() # syntax error<|MERGE_RESOLUTION|>--- conflicted
+++ resolved
@@ -374,7 +374,6 @@
     result = rawGenProcType(c, typ)
     c.procTypeCache[typ] = result
 
-<<<<<<< HEAD
 proc genPayloadType(c; typ: SemType): uint32 =
   ## Generates and emits the payload type for a sequence with the given
   ## element type (`typ`). Returns the ID of the payload type.
@@ -400,27 +399,6 @@
       c.types.add Node(kind: Immediate, val: 8)
       c.types.add Node(kind: Type, val: arrayType)
 
-template buildTree(kind: NodeKind, body: untyped): NodeSeq =
-  ## Makes a builder available to `body`, evaluates `body`, and returns the
-  ## generated tree.
-  var res: NodeSeq
-  if true: # open a new scope
-    var bu {.inject.} = initBuilder[NodeKind](kind)
-    body
-    res = finish(bu)
-  res
-
-template addStmt(stmts: var seq[NodeSeq], body: untyped) =
-  if true: # open a new scope
-    var bu {.inject.} = initBuilder[NodeKind]()
-    body
-    stmts.add finish(bu)
-
-template addStmt(stmts: var seq[NodeSeq], kind: NodeKind, body: untyped) =
-  stmts.add buildTree(kind, body)
-
-=======
->>>>>>> 30cacb21
 proc resetProcContext(c) =
   c.locals.setLen(0) # re-use the memory
 
@@ -690,8 +668,7 @@
       of "==", "<", "<=":
         result = relToIL(c, t, n, name, expr, stmts)
       of "not":
-<<<<<<< HEAD
-        result = notToIL(c, t, n, bu, stmts)
+        result = notToIL(c, t, n, expr, stmts)
       of "len":
         lenCheck(t, n, bu, 1)
         let e = c.exprToIL(t, t.child(n, 1))
@@ -746,9 +723,6 @@
 
         bu.add UnitNode
         result = prim(tkUnit)
-=======
-        result = notToIL(c, t, n, expr, stmts)
->>>>>>> 30cacb21
       else:
         unreachable()
       return
