--- conflicted
+++ resolved
@@ -172,12 +172,7 @@
 
     # the proc value is pushed to the stack last
     c.genExpr(tree, tree.child(call, start + 1))
-<<<<<<< HEAD
-    c.instr(opcIndCall, int32 tree[call, 0].typ, numArgs(1))
-=======
-    c.instr(opcIndCall, int32 c.signatures[][tree[call, start].typ],
-            numArgs(1))
->>>>>>> fde1eb18
+    c.instr(opcIndCall, int32 tree[call, start].typ, numArgs(1))
 
 proc signExtend(c; typ: Type0) =
   if typ.size < 8:
