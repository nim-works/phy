--- conflicted
+++ resolved
@@ -659,12 +659,7 @@
       # the rest must be type references:
       for it in module.items(typ, result.types.params.len - start):
         const Map = [t0kInt: tkInt, t0kUInt: tkInt, t0kFloat: tkFloat]
-<<<<<<< HEAD
-        result.types.params.add:
-          Map[parseType(module, types, module[it].typ).kind]
-=======
-        env.types.params.add Map[parseType(module, types, it).kind]
->>>>>>> ea51b649
+        result.types.params.add Map[parseType(module, types, it).kind]
 
       result.types.types.add start.uint32 .. result.types.params.high.uint32
       # TODO: change the lang0 grammar such that only signatures are allowed
