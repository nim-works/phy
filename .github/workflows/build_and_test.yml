name: Build and test
on:
  # run on push...
  push:
    # ... but ignore the main and temporary merge queue branches
    branches-ignore:
      - main
      - gh-readonly-queue/**

  pull_request:
    # only run for PRs to main
    branches:
      - main

    # only consider certain events
    type:
      - opened
      - synchronize
      - reopened
      - ready_for_review

  merge_group:
    # run when something enters the merge queue

# use bash for all script actions
defaults:
  run:
    shell: bash

jobs:
  binaries:
    strategy:
      fail-fast: false
      matrix:
        target:
          - name: Linux
            runner: ubuntu-20.04
          - name: MacOS (M1)
            runner: macos-14
          - name: MacOS
            runner: macos-13
          - name: Windows
            runner: windows-2022

    # run the language-related chores first, so that language definition errors
    # are reported early and only once
    needs: [languages]

    name: "Build binaries (${{ matrix.target.name }})"
    runs-on: ${{ matrix.target.runner }}

    steps:
      - uses: actions/checkout@v4
        with:
          # sparse checkout; we're only interested in the head commit
          fetch-depth: 0
          filter: tree:0

      # use a pinned version in order to make CI runs reproducible
      - uses: nim-works/setup-nimskull@0.1.2
        with:
          nimskull-version: "0.1.0-dev.21434"

      - name: Build koch
        run: nim c -d:nimStrictMode --outdir:bin koch.nim

      - name: Build all programs
        run: bin/koch all -d:nimStrictMode -d:release

      # use a debug build (with optimizations enabled) for testing, in order
      # to better catch bugs
      - name: Build `phy` for testing
        run: bin/koch single phy --opt:speed

      - name: "Run tests"
        run: bin/tester

  languages:
    name: "Check and generate languages"
    runs-on: ubuntu-22.04

    steps:
      - uses: actions/checkout@v4
        with:
          fetch-depth: 0
          filter: tree:0

      # use a pinned version in order to make CI runs reproducible
      - uses: nim-works/setup-nimskull@0.1.2
        with:
          nimskull-version: "0.1.0-dev.21434"

      - name: Build koch
        run: nim c -d:nimStrictMode --outdir:bin koch.nim

      - name: Build passtool
        run: bin/koch single passtool -d:nimStrictMode -d:release

      # run the passtool for the highest-level language:
      - name: "Check the IL grammar"
        run: bin/passtool verify passes lang30

      - name: "Check the source language grammar"
<<<<<<< HEAD
        run: bin/passtool verify spec spec

  skully:
    name: "Test skully"
    # use the M1 runner because it's the fastest
    runs-on: macos-14

    steps:
      - uses: actions/checkout@v4
        with:
          fetch-depth: 0
          filter: tree:0

      # use a pinned version in order to make CI runs reproducible
      - uses: nim-works/setup-nimskull@0.1.2
        with:
          nimskull-version: "0.1.0-dev.21434"

      - name: Build koch
        run: nim c -d:nimStrictMode --outdir:bin koch.nim

      - name: Build phy
        run: bin/koch single phy -d:release

      - name: Build skully
        run: nim c -d:nimStrictMode -d:release --outdir:bin skully/skully.nim

      - name: Compile phy to L25 code with skully
        run: bin/skully phy/phy.nim build/phy.txt

      # to make sure the skully-compiled phy program works at least somewhat,
      # use it to compile and run a source-language test
      - name: Compile and run the L25 code
        run: |
          result=$(bin/phy --source:L25 e build/phy.txt -- --runner e $TEST_FILE)
          if [[ "$result" != $TEST_OUTPUT ]]; then
            echo "::error::Got $result , but expected $TEST_OUTPUT"
            exit 1
          fi
        env:
          TEST_FILE: tests/expr/t06_call_proc_with_tuple_return_type.test
          TEST_OUTPUT: "(100, 200): (int, int)(Done 0)"
=======
        run: bin/passtool verify spec specification
>>>>>>> 6172c4e1
<|MERGE_RESOLUTION|>--- conflicted
+++ resolved
@@ -101,8 +101,7 @@
         run: bin/passtool verify passes lang30
 
       - name: "Check the source language grammar"
-<<<<<<< HEAD
-        run: bin/passtool verify spec spec
+        run: bin/passtool verify spec specification
 
   skully:
     name: "Test skully"
@@ -143,7 +142,4 @@
           fi
         env:
           TEST_FILE: tests/expr/t06_call_proc_with_tuple_return_type.test
-          TEST_OUTPUT: "(100, 200): (int, int)(Done 0)"
-=======
-        run: bin/passtool verify spec specification
->>>>>>> 6172c4e1
+          TEST_OUTPUT: "(100, 200): (int, int)(Done 0)"