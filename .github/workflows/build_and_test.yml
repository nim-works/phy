name: Build and test
on:
  # run on push...
  push:
    # ... but ignore the main and temporary merge queue branches
    branches-ignore:
      - main
      - gh-readonly-queue/**

  pull_request:
    # only run for PRs to main
    branches:
      - main

    # only consider certain events
    type:
      - opened
      - synchronize
      - reopened
      - ready_for_review

  merge_group:
    # run when something enters the merge queue

# use bash for all script actions
defaults:
  run:
    shell: bash

jobs:
  binaries:
    strategy:
      fail-fast: false
      matrix:
        target:
          - name: Linux
            runner: ubuntu-20.04
          - name: MacOS (M1)
            runner: macos-14
          - name: MacOS
            runner: macos-13
          - name: Windows
            runner: windows-2022

    # run the language-related chores first, so that language definition errors
    # are reported early and only once
    needs: [languages]

    name: "Build binaries (${{ matrix.target.name }})"
    runs-on: ${{ matrix.target.runner }}

    steps:
      - uses: actions/checkout@v4
        with:
          # sparse checkout; we're only interested in the head commit
          fetch-depth: 0
          filter: tree:0

      # use a pinned version in order to make CI runs reproducible
      - uses: nim-works/setup-nimskull@0.1.2
        with:
          nimskull-version: "0.1.0-dev.21434"

      - name: Build koch
        run: nim c -d:nimStrictMode --outdir:bin koch.nim

      - name: Build all programs
        run: bin/koch all -d:nimStrictMode -d:release

      # use a debug build (with optimizations enabled) for testing, in order
      # to better catch bugs
      - name: Build `phy` for testing
        run: bin/koch single phy --opt:speed

      - name: "Run tests"
        run: bin/tester

  languages:
    name: "Check and generate languages"
    runs-on: ubuntu-22.04

    steps:
      - uses: actions/checkout@v4
        with:
          fetch-depth: 0
          filter: tree:0

      # use a pinned version in order to make CI runs reproducible
      - uses: nim-works/setup-nimskull@0.1.2
        with:
          nimskull-version: "0.1.0-dev.21434"

      - name: Build koch
        run: nim c -d:nimStrictMode --outdir:bin koch.nim

      - name: Build passtool
        run: bin/koch single passtool -d:nimStrictMode -d:release

      # run the passtool for the highest-level language:
      - name: "Check the IL grammar"
        run: bin/passtool verify languages lang30

      - name: "Check the source language grammar"
<<<<<<< HEAD
        run: bin/passtool verify spec specification

  skully:
    name: "Test skully"
    # use the M1 runner because it's the fastest
    runs-on: macos-14

    steps:
      - uses: actions/checkout@v4
        with:
          fetch-depth: 0
          filter: tree:0

      # use a pinned version in order to make CI runs reproducible
      - uses: nim-works/setup-nimskull@0.1.2
        with:
          nimskull-version: "0.1.0-dev.21434"

      - name: Build koch
        run: nim c -d:nimStrictMode --outdir:bin koch.nim

      - name: Build phy
        run: bin/koch single phy -d:release

      - name: Build skully
        run: bin/koch single skully -d:nimStrictMode -d:release

      - name: Compile phy to L25 code with skully
        run: bin/skully phy/phy.nim build/phy.txt

      # to make sure the skully-compiled phy program works at least somewhat,
      # use it to compile and run a source-language test
      - name: Compile and run the L25 code
        run: |
          result=$(bin/phy --source:L25 e build/phy.txt -- --runner e $TEST_FILE)
          if [[ "$result" != $TEST_OUTPUT ]]; then
            echo "::error::Got $result , but expected $TEST_OUTPUT"
            exit 1
          fi
        env:
          TEST_FILE: tests/expr/t06_call_proc_with_tuple_return_type.test
          TEST_OUTPUT: "(100, 200): (int, int)(Done 0)"
=======
        run: bin/passtool verify languages specification
>>>>>>> 273fbf4f
<|MERGE_RESOLUTION|>--- conflicted
+++ resolved
@@ -101,8 +101,7 @@
         run: bin/passtool verify languages lang30
 
       - name: "Check the source language grammar"
-<<<<<<< HEAD
-        run: bin/passtool verify spec specification
+        run: bin/passtool verify languages specification
 
   skully:
     name: "Test skully"
@@ -143,7 +142,4 @@
           fi
         env:
           TEST_FILE: tests/expr/t06_call_proc_with_tuple_return_type.test
-          TEST_OUTPUT: "(100, 200): (int, int)(Done 0)"
-=======
-        run: bin/passtool verify languages specification
->>>>>>> 273fbf4f
+          TEST_OUTPUT: "(100, 200): (int, int)(Done 0)"