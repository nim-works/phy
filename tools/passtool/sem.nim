## Implements the semantic analysis for the parsed rules.

import
  std/[os, sets, streams, tables],
  grammar,
  parser

type
  Errors* = object
    ## Accumulates errors during analysis of grammar.
    files: seq[string]
      ## list of file paths; indexed into by SourcePos
    errors: seq[tuple[pos: SourcePos, str: string]]

    currFile: uint16
      ## index of the current file

  Languages* = Table[string, Grammar]

proc emit(e: var Errors, pos: SourcePos, str: sink string) =
  e.errors.add (pos, str)

proc emit(e: var Errors, line, col: int, str: sink string) =
  e.errors.add ((e.currFile, line.uint16, col.uint16), str)

proc hasErrors*(e: Errors): bool =
  ## Returns whether there were any errors.
  e.errors.len > 0

iterator items*(e: Errors): tuple[file, val: string] =
  ## Returns all errors recorded with `e`.
  for it in e.errors.items:
    yield (e.files[it.pos.file] & "(" & $it.pos.line & ", " & $it.pos.col & ")",
           it.str)

proc semExpr(e: ParsedRule, errors: var Errors): Expr

proc semRule(rule: var Rule, e: ParsedRule, errors: var Errors) =
  case e.kind
  of SExpr, Reference:
    rule.expr = semExpr(e, errors)
  of OneOrMore:
    rule.repeat = rOneOrMore
    rule.expr = semExpr(e.sub[0], errors)
  of ZeroOrMore:
    rule.repeat = rZeroOrMore
    rule.expr = semExpr(e.sub[0], errors)
  of Optional:
    rule.repeat = rZeroOrOne
    rule.expr = semExpr(e.sub[0], errors)
  of Named:
    errors.emit(e.line, e.col, "named expressions not allowed here")

proc semExpr(e: ParsedRule, errors: var Errors): Expr =
  case e.kind
  of SExpr:
    result = Expr(isRef: false, name: e.sym)
    for it in e.sub.items:
      var rule: Rule
      if it.kind == Named:
        rule.name = it.sym
        semRule(rule, it.sub[0], errors)
      else:
        semRule(rule, it, errors)

      result.rules.add rule
  of Reference:
    result = Expr(isRef: true, name: e.sym)
    # forward references are allowed, so whether a rule with the given name
    # exists cannot be checked here
  else:
    errors.emit(e.line, e.col, "unexpected: " & $e.kind)

  result.pos = (errors.currFile, e.line.uint16, e.col.uint16)

proc verify(lang: Grammar, e: Expr, errors: var Errors) =
  ## Makes sure all references name existing rules, emitting errors for those
  ## that don't.
  case e.isRef
  of true:
    if e.name notin lang and e.name notin ["int", "float", "string"]:
      errors.emit(e.pos, "no rule with name " & e.name & " exists")
  of false:
    for it in e.rules.items:
      verify(lang, it.expr, errors)

proc isEqual(a, b: Expr, strict: bool): bool =
  ## Compares two expressions for structural equality. If `strict` is true,
  ## the names (if any) assigned to rule expressions also have to match.
  if a.isRef != b.isRef or a.name != b.name:
    return false

  case a.isRef
  of true:
    result = true
  of false:
    if a.rules.len == b.rules.len:
      for i, it in a.rules.pairs:
        let o = b.rules[i]
        # a sub-expression doesn't match -> the expressions are not equal
        if (strict and it.name != o.name) or it.repeat != o.repeat or
           not isEqual(it.expr, o.expr, strict):
          return false

      result = true
    else:
      result = false

proc find(p: seq[Production], e: Expr): int =
  ## Returns the index of a production that's equal to `e`, or -1, if none is
  ## found.
  for i, it in p.pairs:
    # ignore the names of expressions when comparing expressions:
    if isEqual(it.expr, e, strict=false):
      return i

  result = -1

proc remove(p: var seq[Production], e: Expr, errors: var Errors) =
  ## Subtracts `e` from the set of `p`. If no matching production exists,
  ## an error is emitted.
  let i = find(p, e)
  if i != -1:
    p.delete(i)
  else:
    errors.emit(e.pos, "missing rule: " & $e)

proc add(p: var seq[Production], e: sink Production, errors: var Errors) =
  ## Adds `e` to the set of productions `p`, reporting an error if this would
  ## result in a duplicate.
  let i = find(p, e.expr)
  # TODO: also make sure that the production does not lead to ambiguity
  if i == -1:
    p.add e
  else:
    errors.emit(e.expr.pos):
      "production '" & $e.expr & "' already exists, registered by " &
      p[i].source

proc sem*(name, dir: string, langs: var Languages, errors: var Errors)

proc sem(parsed: seq[Parsed], name, dir: string, langs: var Languages,
         errors: var Errors) =
  ## Analyses the parsed items, which means checking the parsed rules and
  ## productions for semantic errors and translating them into the grammar IR.
  var lang = default(Grammar)

  for it in parsed.items:
    case it.kind
    of pkDef:
      if it.name in lang:
        errors.emit(it.line, it.col, "redefinition of " & it.name)
      elif it.name in ["int", "float", "string"]:
        errors.emit(it.line, it.col):
          it.name & " is already the name of a built-in rule"
      else:
        var p: seq[Production]
        for r in it.prod.items:
          add(p, Production(source: name, expr: semExpr(r, errors)), errors)

        lang[it.name] = p
    of pkAppend:
      if it.name in lang:
        # append the given productions to the existing rule:
        for r in it.prod.items:
          let e = Production(source: name, expr: semExpr(r, errors))
          add(lang[it.name], e, errors)
      else:
        errors.emit(it.line, it.col, "no rule with name: " & it.name)
    of pkRemove:
      if it.name in lang:
        # remove the given productions from the existing rule:
        for r in it.prod.items:
          remove(lang[it.name], semExpr(r, errors), errors)
      else:
        errors.emit(it.line, it.col, "no rule with name: " & it.name)
    of pkError:
      errors.emit(it.line, it.col, "parser error: " & it.name)
    of pkImport:
      sem(it.name, dir, langs, errors)
      if lang.len > 0:
        errors.emit(it.line, it.col):
          "cannot extend language when there's already rules defined"
      else:
        # inherit the full grammar:
        lang = langs[it.name]

  for it in lang.values:
    for e in it.items:
      verify(lang, e.expr, errors)

  # add the language grammar to the table:
  langs[name] = lang

proc parseAll(file: string): seq[Parsed] =
  ## Opens the given ``.md`` file and extracts and parses all ``grammar``
  ## sections.
  var f = openFileStream(file, fmRead)
  var L = Lexer()
  openWithMarkdown(L, f)
  for p in L.parse():
    result.add p
  close(L)

proc sem*(name, dir: string, langs: var Languages, errors: var Errors) =
  ## Parses the file containing the grammar for the language with the given
  ## `name`, analyzes the result, and registers the language in `langs`. Errors
  ## are recorded to `errors`.
  let
    file = changeFileExt(dir / name, ".md")
    parsed = parseAll(file)
    prev = errors.currFile

  # register the file:
  errors.currFile = errors.files.len.uint16
  errors.files.add file

  sem(parsed, name, dir, langs, errors)

<<<<<<< HEAD
proc mark(e: Expr, marker: var HashSet[string], next: var seq[string]) =
  ## Registers all references in `e` with `marker`, adding them to `next` if
  ## not seen prior.
  if e.isRef:
    if e.name notin ["int", "float", "string"]:
      if not marker.containsOrIncl(e.name):
        next.add e.name
  else:
    for it in e.rules.items:
      mark(it.expr, marker, next)

proc trim*(langs: var Languages, errors: var Errors) =
  ## Removes unused production rules, producing errors for unused rules that
  ## were introduced specifically for the grammar they're unused in.
  var next: seq[string] # re-use across loops

  for name, it in langs.mpairs:
    var marker: HashSet[string]

    if "top" in it:
      marker.incl "top"
      next.add "top"

    # mark everything reachable from the top rule:
    while next.len > 0:
      let n = next.pop()
      for rule in it[n].items:
        mark(rule.expr, marker, next)

    var remove: seq[string]
    # register for removal everything that wasn't marked:
    for pname, prods in it.pairs:
      if pname notin marker:
        remove.add pname

        for prod in prods.items:
          if prod.source == name:
            errors.emit(prod.expr.pos, "unused production")

    for r in remove.items:
      it.del(r)
=======
  # restore previous context:
  errors.currFile = prev
>>>>>>> 156aca11
<|MERGE_RESOLUTION|>--- conflicted
+++ resolved
@@ -217,7 +217,9 @@
 
   sem(parsed, name, dir, langs, errors)
 
-<<<<<<< HEAD
+  # restore previous context:
+  errors.currFile = prev
+
 proc mark(e: Expr, marker: var HashSet[string], next: var seq[string]) =
   ## Registers all references in `e` with `marker`, adding them to `next` if
   ## not seen prior.
@@ -258,8 +260,4 @@
             errors.emit(prod.expr.pos, "unused production")
 
     for r in remove.items:
-      it.del(r)
-=======
-  # restore previous context:
-  errors.currFile = prev
->>>>>>> 156aca11
+      it.del(r)