## A special module that is automatically imported when compiling with skully.
## It provides overrides for importc'ed procedures, implemented with code that
## doesn't rely on the C standard library or C backend specific language
## features.

# the overrides need to be exportc'ed with the same name as the importc'ed
# procedure they intend to override - the code-generator/backend handle the
# rest. While simple, an unfortunate side-effect of this approach is that
# they're always part of the final executable, even if not used

{.push checks: off, profiler: off, stacktrace: off.}

proc hook_memcpy*(a, b: pointer, size: csize_t): pointer {.exportc: "memcpy".} =
  copyMem(a, b, size)

proc hook_memmove(a, b: pointer, size: csize_t): pointer {.exportc: "memmove".} =
  if a < b:
    var a = cast[ptr UncheckedArray[byte]](a)
    var b = cast[ptr UncheckedArray[byte]](b)
    for i in countup(0'u, size - 1):
      a[i] = b[i]
  else:
    var a = cast[ptr UncheckedArray[byte]](a)
    var b = cast[ptr UncheckedArray[byte]](b)
    for i in countdown(size - 1, 0):
      a[i] = b[i]

proc hook_strstr(haystack, needle: cstring): cstring {.exportc: "strstr".} =
  # the most inefficient implementation imaginable
  let hLen = len(haystack)
  let nLen = len(needle)
  for i in 0 .. (hLen - nLen):
    if cmpMem(addr haystack[i], needle, nLen) == 0:
      return (addr haystack[i])

  result = nil # not found

<<<<<<< HEAD
proc hook_strcmp(a, b: cstring): cint {.compilerproc.} =
=======
proc hook_strcmp(a, b: cstring): int {.exportc: "strcmp".} =
>>>>>>> bd923172
  # the most inefficient implementation imaginable
  let
    aLen = len(a)
    bLen = len(b)

  if aLen < bLen:
    result = -1
  elif aLen > bLen:
    result = 1
  else:
    for i in 0..<aLen:
      result = cint(a[i].ord - b[i].ord)
      if result != 0:
        return

proc hook_memchr(cstr: pointer, c: char, n: csize_t
                ): pointer {.exportc: "memchr".} =
  let arr = cast[ptr UncheckedArray[char]](cstr)
  for i in 0..<n:
    if arr[i] == c:
      return (addr arr[i])

  result = nil

proc hook_nimModInt(a, b: int, p: ptr int): bool {.exportc: "nimModInt".} =
  p[] = a mod b

proc hook_nimModInt8(a, b: int8, p: ptr int8): bool {.exportc: "nimModInt8".} =
  p[] = a mod b

proc hook_nimModInt16(a, b: int16, p: ptr int16): bool {.exportc: "nimModInt16".} =
  p[] = a mod b

proc hook_nimModInt32(a, b: int32, p: ptr int32): bool {.exportc: "nimModInt32".} =
  p[] = a mod b

proc hook_nimModInt64(a, b: int64, p: ptr int64): bool {.exportc: "nimModInt64".} =
  p[] = a mod b

proc hook_NIM_LIKELY(a: bool): bool {.exportc: "NIM_LIKELY".} =
  a

proc hook_NIM_UNLIKELY(a: bool): bool {.exportc: "NIM_UNLIKELY".} =
  a

proc hook_fabs(a: float): float {.exportc: "fabs".} =
  if a == 0.0:
    result = 0.0 # so that fabs(-0.0) == 0.0
  elif a < 0.0:
    result = -a
  else:
    result = a

proc hook_isnan(a: float): bool {.exportc: "isnan".} =
  # only works for IEEE 754 doubles
  let bits = cast[uint64](a)
  ((bits and 0x7ff0000000000000'u64) == 0x7ff0000000000000'u64) and
    (bits and 0xFFFFFFFFFFFFF'u64) != 0

proc hook_exit(code: int) {.noreturn, exportc: "exit".} =
  # TODO: implement this properly, via calling a host procedure
  discard "fall through, which will cause a trap"

# overrides for globals variables work the same as overrides for procedures:

var
  # the relation between the overrides and their target is not visible to the
  # compiler, so use `.noinit` to prevent default-initializing the globals again
  stdout {.exportc, noinit.}: File
  stderr {.exportc, noinit.}: File
  stdin {.exportc, noinit.}: File

  IOFBF {.exportc: "_IOFBF".}: cint
  IONBF {.exportc: "_IONBF".}: cint

  errno {.exportc.}: cint
  # none of host I/O procedures modify errno; it's just defined so that the
  # system-module provided I/O procedures compile
  EINTR {.exportc.}: cint = 4

# TODO: the overrides below should not be needed. Instead, the procedures
#       calling these I/O and formatting procedures need to be hooked

import std/macros

macro redir(name: untyped, proto: untyped) =
  ## Macro pragma that turns a procedure prototype into an override calling the
  ## host procedure with the given `name`.
  let orig = copyNimTree(proto)
  let s = genSym()
  let imp = copyNimTree(proto)
  imp.name = s
  imp.pragma = nnkPragma.newTree(
    nnkExprColonExpr.newTree(ident"importc", name))

  # call the actual procedure from the override:
  orig.body = nnkCall.newTree(s)
  for it in orig.params.items:
    for i in 0..<it.len-2:
      orig.body.add copyNimTree(it[i])

  orig.pragma.add ident"exportc"

  nnkStmtList.newTree(imp, orig)

proc fopen(filename, mode: cstring): File {.
  redir: "cio.fopen".}

proc fclose(f: File): cint {.
  redir: "cio.fclose".}

proc setvbuf(f: File, buf: pointer, mode: cint, size: csize_t): cint {.
  redir: "cio.setvbuf".}

proc fflush(f: File): cint {.
  redir: "cio.fflush".}

proc fread(buf: pointer, size, n: csize_t, f: File): csize_t {.
  redir: "cio.fread".}

proc fwrite(buf: pointer, size, n: csize_t, f: File): cint {.
  redir: "cio.fwrite".}

proc fgets(c: cstring, n: cint, f: File): cstring {.
  redir: "cio.fgets".}

proc fgetc(f: File): cint {.
  redir: "cio.fgetc".}

proc ungetc(c: cint, f: File): cint {.
  redir: "cio.ungetc".}

proc fseeko(f: File, offset: int64, whence: cint): cint {.
  redir: "cio.fseek".}

proc ftello(f: File): int64 {.
  redir: "cio.ftell".}

proc clearerr(f: File) {.
  redir: "cio.clearerr".}

proc ferror(f: File): cint {.
  redir: "cio.ferror".}

proc strerror(errnum: cint): cstring {.
  redir: "cstr.strerror".}

proc strtod(buf: cstring, endptr: ptr cstring): float64 {.
  redir: "cstr.strtod".}

{.pop.}<|MERGE_RESOLUTION|>--- conflicted
+++ resolved
@@ -35,11 +35,7 @@
 
   result = nil # not found
 
-<<<<<<< HEAD
-proc hook_strcmp(a, b: cstring): cint {.compilerproc.} =
-=======
-proc hook_strcmp(a, b: cstring): int {.exportc: "strcmp".} =
->>>>>>> bd923172
+proc hook_strcmp(a, b: cstring): cint {.exportc: "strcmp".} =
   # the most inefficient implementation imaginable
   let
     aLen = len(a)
