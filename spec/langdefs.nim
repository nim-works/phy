--- conflicted
+++ resolved
@@ -1742,18 +1742,11 @@
   c.builtin("neg", forall(1, fntype(tvar(0), tvar(0))))
   c.builtin("+", forall(1, fntype(tup(tvar(0), tvar(0)), tvar(0))))
   c.builtin("-", forall(1, fntype(tup(tvar(0), tvar(0)), tvar(0))))
-<<<<<<< HEAD
-  c.builtin("<=", forall(1, fntype(tup(tvar(0), tvar(0)), boolType)))
-  c.builtin("<", forall(1, fntype(tup(tvar(0), tvar(0)), boolType)))
-  c.builtin("/", forall(1, fntype(tup(tvar(0), tvar(0)), ratType)))
-  c.builtin("trunc", fntype(ratType, intType))
-  c.builtin("^", forall(1, fntype(tup(tvar(0), tvar(0)), tvar(0))))
-=======
   c.builtin("<=", forall(1, fntype(tup(ratType, ratType), boolType)))
   c.builtin("<", forall(1, fntype(tup(ratType, ratType), boolType)))
   c.builtin("/", forall(1, fntype(tup(ratType, ratType), ratType)))
+  c.builtin("trunc", fntype(ratType, intType))
   c.builtin("^", forall(1, fntype(tup(tvar(0), intType), tvar(0))))
->>>>>>> 549007e9
   c.builtin("*", forall(1, fntype(tup(tvar(0), tvar(0)), tvar(0))))
 
   # first pass: make sure the broad shape of `body` is correct and collect the
