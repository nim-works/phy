--- conflicted
+++ resolved
@@ -2,11 +2,7 @@
 ## be used by the interpreter.
 
 import std/tables
-<<<<<<< HEAD
 import rationals
-=======
-import bignums
->>>>>>> 049b0070
 import types except Node
 
 type Node = types.Node[TypeId]
@@ -29,17 +25,8 @@
   else:
     false
 
-<<<<<<< HEAD
 proc makeNum(r: Rational): Node =
   Node(kind: nkNumber, num: r)
-=======
-proc num(n: Node): Bignum =
-  # TODO: all numbers should be treated as rational numbers by default
-  parseBignum(n.sym)
-
-proc makeNum(i: Bignum): Node =
-  Node(kind: nkNumber, sym: $i)
->>>>>>> 049b0070
 
 proc merge(a: var Node, b: Node) =
   ## Merges the record/set/map `b` into `a`.
@@ -110,11 +97,7 @@
       Node(kind: nkNumber, num: rational(1))
     else:
       var val = base
-<<<<<<< HEAD
-      for _ in 1..<exponent:
-=======
       for _ in 1'n..<exponent:
->>>>>>> 049b0070
         val = val * base
       makeNum(val)
   ),
