--- conflicted
+++ resolved
@@ -105,47 +105,6 @@
   of tkVoid, tkError:
     unreachable()
 
-<<<<<<< HEAD
-proc typeToString(typ: SemType): string =
-  case typ.kind
-  of tkVoid:  "void"
-  of tkUnit:  "unit"
-  of tkBool:  "bool"
-  of tkInt:   "int"
-  of tkFloat: "float"
-  of tkTuple:
-    var res = "("
-    for i, it in typ.elems.pairs:
-      if i > 0:
-        res.add ", "
-      res.add typeToString(it)
-
-    if typ.elems.len == 1:
-      res.add ","
-    res.add ")"
-    res
-  of tkUnion:
-    var res = "union("
-    for i, it in typ.elems.pairs:
-      if i > 0:
-        res.add ", "
-      res.add typeToString(it)
-    res.add ")"
-    res
-  of tkProc:
-    var res = "proc("
-    for i, it in typ.elems.toOpenArray(1, typ.elems.high).pairs:
-      if i > 0:
-        res.add ", "
-      res.add typeToString(it)
-    res.add ") -> "
-    res.add typeToString(typ.elems[0])
-    res
-  of tkSeq:
-    "seq(" & typeToString(typ.elems[0]) & ")"
-  of tkError:
-    unreachable()
-=======
 proc readMemConfig*(m: VmModule): Option[MemoryConfig] =
   ## Reads the guest memory configuration from `m` by looking for the
   ## `stack_start`, `stack_size`, and `total_memory` global variables.
@@ -174,7 +133,6 @@
     some MemoryConfig(total: uint(total),
                       stackStart: uint(stackStart),
                       stackSize: uint(stackSize))
->>>>>>> d551fe54
 
 proc run*(env: var VmEnv, stack: HOslice[uint], prc: ProcIndex,
           typ: SemType): string =
