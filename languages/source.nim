## Provides the formal definition for the source language, written using
## Phy's meta-language.
##
## This is the one and only authoritative definition of the source language.
##
## As with most language-related things, the language definition is a
## **work in progress**.
##
## **Important:** as is, the language definition **does not** match
## the originally intended semantics, and thus does not model the behaviour
## of the implementation. This'll be fixed eventually.

import
  spec/[langdefs, types]

const lang* = language:
  alias n, z
  # TODO: remove `n` and use `z` directly. `n` usually refers to *natural*
  #       numbers, not *integer* numbers
  typ ident: Ident(string)
  alias x, ident
  typ expr:
    IntVal(z)
    FloatVal(r)
    TupleCons(*expr)
    Seq(texpr, *expr)
    StringVal(string)
    Seq(StringVal(symbol))
    Call(+expr)
    FieldAccess(expr, IntVal(z))
    At(expr, expr)
    And(expr, expr)
    Or(expr, expr)
    If(expr, expr, expr)
    If(expr, expr)
    While(expr, expr)
    Return(expr)
    Return()
    Unreachable()
    Exprs(+expr)
    Asgn(expr, expr)
    Decl(ident, expr)

    Let(ident, expr, expr)

    # syntax not available at the source level:
    true
    false
    char(z) # UTF-8 byte
    loc(z) # first-class location
    `array`(+val)
    `tuple`(+val)
    `proc`(typ, *[x, typ], e)

    With(e, n, e) # return a tuple/array value with the n-th element replaced
    Frame(typ, e) # a special expression for assisting with evaluation

  alias e, expr

  typ texpr:
    Ident(string)
    VoidTy()
    UnitTy()
    BoolTy()
    CharTy()
    IntTy()
    FloatTy()
    TupleTy(*texpr)
    UnionTy(+texpr)
    ProcTy(+texpr)
    SeqTy(texpr)

    # type expressions not available at the source level
    mut(texpr)
    `type`(texpr)

  alias typ, texpr

  typ paramDecl:
    ParamDecl(ident, texpr)
  typ decl:
    ProcDecl(ident, texpr, Params(*paramDecl), expr)
    TypeDecl(ident, texpr)
  typ module:
    Module(*decl)

  subtype val, e:
    ## A value is an irreducible expression.
    true
    false
    char(z)
    loc(z)
    `array`(+val)
    `tuple`(+val)
    `proc`(typ, *[x, typ], e)
<<<<<<< HEAD

  subtype le, e:
    ## Lvalue expression with all non-lvalue operands already evaluated.
=======
  nterminal typ:
    VoidTy()
    UnitTy()
    BoolTy()
    CharTy()
    IntTy()
    FloatTy()
    mut(typ)
    `type`(typ)
    TupleTy(+typ)
    UnionTy(+typ)
    ProcTy(+typ)
    SeqTy(typ)
  nterminal le:
    # subset of expressions where all non-lvalue operand were already evaluated
>>>>>>> 72ea385b
    l
    FieldAccess(le, n)
    At(le, n)

  function desugar, expr -> e:
    # FIXME: the sub-expressions need to be desugared too!
    case _
    of And(expr_1, expr_2):
      If(expr_1, expr_2, false)
    of Or(expr_1, expr_2):
      If(expr_1, true, expr_2)
    of Decl(x_1, expr_1):
      Let(x_1, expr_1, TupleCons())
    of Exprs(*expr_1, Decl(x_1, expr_2), +expr_3):
      Exprs(...expr_1, Let(x_1, expr_2, Exprs(...expr_3)))
    of If(expr_1, expr_2):
      If(expr_1, expr_2, TupleCons())
    of If(Exprs(*expr_1, expr_2), expr_3, expr_4):
      Exprs(...expr_1, If(expr_2, expr_3, expr_4))

  ## Type Relations
  ## --------------

  inductive `<:`(inp typ, inp typ), "$1 <: $2":
    ## :math:`<:` is the subtype relationship operator. :math:`a <: b` means
    ## ":math:`a` is a subtype of :math:`b`"
    rule "void":
      ## :math:`\text{void}` is the subtype of all other types, except for
      ## itself.
<<<<<<< HEAD
      condition typ_1 != VoidTy()
=======
      where !VoidTy(), typ_1
>>>>>>> 72ea385b
      conclusion VoidTy(), typ_1
    rule "union-subtyping":
      ## A type is a subtype of a union if it's a part of the union (in
      ## any position).
      condition typ_1 in typ_2
      conclusion typ_1, UnionTy(*typ_2)

  inductive `==`(inp typ, inp typ), "$1 = $2":
    ## Except for union types, all type equality uses *structural equality*.
    axiom "", typ, typ # same structure, equal type
    rule "union":
      # order of types is not significant
      condition set(typ_1) == set(typ_2)
      conclusion UnionTy(+typ_1), UnionTy(+typ_2)

  inductive `!=`(inp typ, inp typ), "":
    rule "":
      condition not(typ_1 == typ_2)
      conclusion typ_1, typ_2

  inductive `<:=`(inp typ, inp typ), "$1 <:= $2":
    ## :math:`<:=` is the "sub or equal type" operator.
    rule "equal":
      condition typ_1 == typ_2
      conclusion typ_1, typ_2
    rule "subtype":
      condition typ_1 <:= typ_2
      conclusion typ_1, typ_2

  ## Typing Judgment
  ## ---------------
  ##
  ## The language's static semantics consist of typing judgements, relating a
  ## symbol context and abstract syntax expression to a type.

  record C, (symbols: (loc -> typ), ret: typ)
  ## :math:`C` is the symbol environment.

  context All:
    # Convenience context that is used where both mutable and non
    # mutable types are allowed.
    hole
    mut(hole)

  function common, (typ, typ) -> typ:
    ## Computes the closest common ancestor type for a type pair. The function
    ## is not total, as not all two types have a common ancestor type.
    case _
    of typ_1, typ_2:
<<<<<<< HEAD
      if typ_1 == typ_2:   typ_1
      elif typ_1 <: typ_2: typ_2
      elif typ_2 <: typ_1: typ_1

  inductive ttypes(inp C, inp texpr, out typ), "$1 \\vdash_{\\tau} $2 : $3":
=======
      premise typ_1 <: typ_2
      typ_2
    of typ_1, typ_2:
      premise typ_2 <: typ_1
      typ_1

  function uniqueTypes, (+typ) -> z:
    ## Returns true (1) if all types are unique (in the sense of type
    ## equality), false (0) otherwise.
    case _
    of typ: 1
    of typ_1, *typ, typ_2, *typ:
      premise eq(typ_1, typ_2)
      0
    of typ_1, +typ_2:
      uniqueTypes(...typ_2)

  inductive ttypes(inp, inp, out), "$1 \\vdash_{\\tau} $2 : $3":
>>>>>>> 72ea385b
    axiom "S-void-type",        C, VoidTy(),  VoidTy()
    axiom "S-unit-type",        C, UnitTy(),  UnitTy()
    axiom "S-bool-type",        C, BoolTy(),  BoolTy()
    axiom "S-char-type",        C, CharTy(),  CharTy()
    axiom "S-int-type",         C, IntTy(),   IntTy()
    axiom "S-float-type",       C, FloatTy(), FloatTy()
    axiom "S-empty-tuple-type", C, TupleTy(), UnitTy()

    rule "S-type-ident":
      condition x_1 in C_1.symbols
      where type(typ_1), C_1.symbols(x_1)
      conclusion C_1, x_1, typ_1

    rule "S-tuple-type":
<<<<<<< HEAD
      premise ...ttypes(C_1, texpr_1, typ_1)
      condition ...(typ_1 != VoidTy())
      conclusion C_1, TupleTy(+texpr_1), TupleTy(...typ_1)

    rule "S-union-type":
      premise ...ttypes(C_1, texpr_1, typ_1)
      condition ...(typ_1 != VoidTy())
      condition len(set(typ_1)) == len(typ_1) # there must be no duplicate types
      conclusion C_1, UnionTy(+texpr_1), TupleTy(typ_1)

    rule "S-proc-type":
      premise ttypes(C_1, texpr_1, typ_1)
      premise ...ttypes(C_1, texpr_2, typ_2)
      condition ...(typ_2 != VoidTy())
      conclusion C_1, ProcTy(texpr_1, *texpr_2), ProcTy(typ_1, typ_2)

    rule "S-seq-type":
      premise ttypes(C_1, texpr_1, typ_1)
      condition ...(typ_1 != VoidTy())
      conclusion C_1, SeqTy(texpr_1), SeqTy(typ_1)
=======
      premise ...ttypes(C_1, e_1, typ_1)
      where *(!VoidTy()), ...typ_1
      conclusion C_1, TupleTy(+e_1), TupleTy(...typ_1)

    rule "S-union-type":
      premise ...ttypes(C_1, e_1, typ_1)
      where *(!VoidTy()), ...typ_1
      condition uniqueTypes(...typ_1)
      conclusion C_1, UnionTy(+e_1), TupleTy(...typ_1)

    rule "S-proc-type":
      premise ttypes(C_1, e_1, typ_1)
      premise ...ttypes(C_1, e_2, typ_2)
      where *(!VoidTy()), ...typ_2
      conclusion C_1, ProcTy(e_1, *e_2), ProcTy(typ_1, ...typ_2)

    rule "S-seq-type":
      premise ttypes(C_1, e_1, typ_1)
      where !VoidTy(), typ_1
      conclusion C_1, SeqTy(e_1), SeqTy(typ_1)
>>>>>>> 72ea385b

  alias built_in,
    {"==", "<=", "<", "+", "-", "*", "div", "mod", "true", "false", "write",
     "writeErr", "readFile"}

  inductive types(inp C, inp e, out typ), "$1 \\vdash $2 : $3":
    axiom "S-int",   C, n, IntTy()
    axiom "S-float", C, r, FloatTy()
<<<<<<< HEAD
    axiom "S-false", C, false, BoolTy()
    axiom "S-true",  C, true, BoolTy()
=======
    axiom "S-false", C, "false", BoolTy()
    axiom "S-true",  C, "true", BoolTy()
>>>>>>> 72ea385b
    axiom "S-unit",  C, TupleCons(), UnitTy()
    axiom "S-unreachable", C, Unreachable(), VoidTy()

    rule "S-identifier":
      condition x_1 in C_1.symbols
      where typ_1, C_1.symbols(x_1)
      where !type(any), typ_1 # normal identifiers don't bind types
      conclusion C_1, x_1, typ_1

    rule "S-tuple":
      premise ...types(C_1, e_1, All[typ_1])
<<<<<<< HEAD
      condition ...(typ_1 != VoidTy())
      conclusion C_1, TupleCons(+e_1), TupleTy(typ_1)
=======
      where *(!VoidTy()), ...typ_1
      conclusion C_1, TupleCons(+e_1), TupleTy(...typ_1)
>>>>>>> 72ea385b

    rule "S-seq-cons":
      premise ttypes(C_1, texpr_1, typ_1)
      premise ...types(C_1, e_2, typ_2)
      condition ...(typ_2 <:= typ_1)
      conclusion C_1, Seq(texpr_1, *e_2), SeqTy(typ_1)

<<<<<<< HEAD
    axiom "S-string-cons", C, Seq(StringVal(string)), SeqTy(CharTy())

    rule "S-return":
      premise types(C_1, e_1, All[typ_1])
      condition typ_1 <:= C_1.ret
      conclusion C_1, Return(e_1), VoidTy()

    rule "S-return-unit":
      condition C_1.ret == UnitTy()
=======
    axiom "S-string-cons", C, Seq(StringVal(x)), SeqTy(CharTy())

    rule "S-return":
      premise types(C_1, e_1, All[typ_1])
      where typ_2, C_1.ret
      premise typ_1 <:= typ_2
      conclusion C_1, Return(e_1), VoidTy()

    rule "S-return-unit":
      where typ_1, C_1.ret
      premise eq(typ_1, UnitTy())
>>>>>>> 72ea385b
      conclusion C_1, Return(), VoidTy()

    rule "S-field":
      premise types(C_1, e_1, typ_1)
      where TupleTy(+any), typ_1
      where typ_2, typ_1[n_1]
      conclusion C_1, FieldAccess(e_1, IntVal(n_1)), typ_2

    rule "S-mut-field":
      premise types(C_1, e_1, mut(typ_1))
      where TupleTy(+any), typ_1
      where typ_2, typ_1[n_1]
      conclusion C_1, FieldAccess(e_1, IntVal(n_1)), mut(typ_2)

    rule "S-at":
      premise types(C_1, e_1, typ_1)
      premise types(C_1, e_2, All[IntTy()])
      where SeqTy(typ_2), typ_1
      conclusion C_1, At(e_1, e_2), typ_2

    rule "S-mut-at":
      premise types(C_1, e_1, mut(typ_1))
      premise types(C_1, e_2, All[IntTy()])
      where SeqTy(typ_2), typ_1
      conclusion C_1, At(e_1, e_2), mut(typ_2)

    rule "S-asgn":
      premise types(C_1, e_1, mut(typ_1))
      premise types(C_1, e_2, All[typ_2])
<<<<<<< HEAD
      condition typ_2 <:= typ_1
=======
      premise typ_2 <:= typ_1
>>>>>>> 72ea385b
      conclusion C_1, Asgn(e_1, e_2), UnitTy()

    rule "S-let":
      condition x_1 notin C_1.symbols
      condition x_1 notin built_in
      premise types(C_1, e_1, All[typ_1])
      let C_2 = C_1 + C(symbols: {x_1: mut(typ_1)})
      premise types(C_2, e_2, All[typ_2])
      conclusion C_1, Let(x_1, e_1, e_2), typ_2

    rule "S-exprs":
      premise ...types(C_1, e_1, All[UnitTy()])
      premise types(C_1, e_2, typ_2)
      conclusion C_1, Exprs(*e_1, e_2), typ_2

    rule "S-void-short-circuit":
      # if any expression in the list is of type void, so is the list itself
<<<<<<< HEAD
      premise ...types(C_1, e_1, All[e_3])
      condition ...(e_3 in {VoidTy(), UnitTy()})
      condition VoidTy() in e_3
      premise types(C_1, e_2, typ)
      conclusion C_1, Exprs(*e_1, e_2), VoidTy()
=======
      premise ...types(C_1, e_1, All[UnitTy()])
      premise types(C_1, e_2, All[VoidTy()])
      premise ...types(C_1, e_3, All[UnitTy()])
      premise types(C_1, e_4, typ)
      conclusion C_1, Exprs(*e_1, e_2, *e_3, e_4), VoidTy()
>>>>>>> 72ea385b

    rule "S-if":
      premise types(C_1, e_1, All[BoolTy()])
      premise types(C_1, e_2, All[typ_1])
      premise types(C_1, e_3, All[typ_2])
      let typ_3 = common(typ_1, typ_2)
      conclusion C_1, If(e_1, e_2, e_3), typ_3

    rule "S-while":
      premise types(C_1, e_1, All[BoolTy()])
      premise types(C_1, e_2, All[typ_1])
      condition typ_1 in {VoidTy(), UnitTy()}
      conclusion C_1, While(e_1, e_2), UnitTy()

    rule "S-while":
      premise types(C_1, e_1, All[typ_1])
      condition typ_1 in {VoidTy(), UnitTy()}
<<<<<<< HEAD
      conclusion C_1, While(true, e_1), VoidTy()
=======
      conclusion C_1, While("true", e_1), VoidTy()
>>>>>>> 72ea385b

    rule "S-builtin-plus":
      premise types(C_1, e_1, All[typ_1])
      premise types(C_1, e_2, All[typ_1])
      condition typ_1 in {IntTy(), FloatTy()}
      conclusion C_1, Call(Ident("+"), e_1, e_2), typ_1

    rule "S-builtin-minus":
      premise types(C_1, e_1, All[typ_1])
      premise types(C_1, e_2, All[typ_1])
      condition typ_1 in {IntTy(), FloatTy()}
<<<<<<< HEAD
      conclusion C_1, Call(Ident("-"), e_1, e_2), typ_1
=======
      conclusion C_1, Call("-", e_1, e_2), typ_1
>>>>>>> 72ea385b

    rule "S-builtin-mul":
      premise types(C_1, e_1, All[typ_1])
      premise types(C_1, e_2, All[typ_1])
<<<<<<< HEAD
      condition typ_1 == IntTy()
      conclusion C_1, Call(Ident("*"), e_1, e_2), typ_1
=======
      premise eq(typ_1, IntTy())
      conclusion C_1, Call("*", e_1, e_2), typ_1
>>>>>>> 72ea385b

    rule "S-builtin-div":
      premise types(C_1, e_1, All[typ_1])
      premise types(C_1, e_2, All[typ_1])
<<<<<<< HEAD
      condition typ_1 == IntTy()
=======
      premise eq(typ_1, IntTy())
>>>>>>> 72ea385b
      conclusion C_1, Call("div", e_1, e_2), typ_1

    rule "S-builtin-eq":
      premise types(C_1, e_1, All[typ_1])
      premise types(C_1, e_2, All[typ_1])
      condition typ_1 in {BoolTy(), IntTy(), FloatTy()}
      conclusion C_1, Call("==", e_1, e_2), BoolTy()

    rule "S-builtin-lt":
      premise types(C_1, e_1, All[typ_1])
      premise types(C_1, e_2, All[typ_1])
      condition typ_1 in {IntTy(), FloatTy()}
      conclusion C_1, Call("<", e_1, e_2), BoolTy()

    rule "S-builtin-le":
      premise types(C_1, e_1, All[typ_1])
      premise types(C_1, e_2, All[typ_1])
      condition typ_1 in {IntTy(), FloatTy()}
      conclusion C_1, Call("<=", e_1, e_2), BoolTy()

    rule "S-builtin-mod":
      premise types(C_1, e_1, All[typ_1])
      premise types(C_1, e_2, All[typ_1])
<<<<<<< HEAD
      condition typ_1 == IntTy()
=======
      premise eq(typ_1, IntTy())
>>>>>>> 72ea385b
      conclusion C_1, Call("mod", e_1, e_2), typ_1

    rule "S-builtin-len":
      premise types(C_1, e_1, All[SeqTy(typ)])
      conclusion C_1, Call("len", e_1), IntTy()

    rule "S-builtin-concat":
      premise types(C_1, e_1, All[SeqTy(typ_1)])
      premise types(C_1, e_2, All[typ_2])
<<<<<<< HEAD
      condition typ_2 <:= typ_1
=======
      premise typ_2 <:= typ_1
>>>>>>> 72ea385b
      conclusion C_1, Call("concat", e_1, e_2), UnitTy()

    rule "S-builtin-write":
      premise types(C_1, e_1, All[SeqTy(CharTy())])
      conclusion C_1, Call("write", e_1), UnitTy()

    rule "S-builtin-writeErr":
      premise types(C_1, e_1, All[SeqTy(CharTy())])
      conclusion C_1, Call("writeErr", e_1), UnitTy()

    rule "S-builtin-readFile":
      premise types(C_1, e_1, All[SeqTy(CharTy())])
      conclusion C_1, Call("readFile", e_1), SeqTy(CharTy())

    rule "S-call":
      premise types(C_1, e_1, All[typ_1])
      where ProcTy(typ_r, *typ_p), typ_1
      premise ...types(C_1, e_2, All[typ_a])
      condition ...(typ_a <:= typ_p)
      conclusion C_1, Call(e_1, *e_2), typ_r

    rule "S-Frame":
      premise types(C_1, e_1, typ_2)
      condition typ_2 <:= typ_1
      conclusion C_1, Frame(typ_1, e_1), typ_1

    rule "S-proc-val":
      conclusion C_1, `proc`(typ_r, *[x, typ_p], e), ProcTy(typ_r, ...typ_p)

    rule "S-seq-with":
      premise ttypes(C_1, e_1, All[typ_1])
      premise ttypes(C_1, e_2, All[typ_3])
      where SeqTy(typ_2), typ_1
      condition typ_3 <:= typ_2
      conclusion C_1, With(e_1, n_1, e_2), typ_1

    rule "S-tuple-with":
      premise ttypes(C_1, e_1, All[typ_1])
      premise ttypes(C_1, e_2, All[typ_2])
      where TupleTy(+typ), typ_1
      where typ_3, typ_1[n_1]
      condition typ_2 <:= typ_3
      conclusion C_1, With(e_1, n_1, e_2), typ_3

  inductive toplevel(inp C, inp decl, out C), "$1 \\vdash $2 \\Rightarrow $3":
    rule "S-type-decl":
      premise ttypes(C_1, e_1, typ_1)
      where C_2, C_1 + {"symbols": {x_1: type(typ_1)}}
      conclusion C_1, TypeDecl(x_1, e_1), C_2

    rule "S-proc-decl":
      condition x_1 notin C_1.symbols
      condition len({x_1} + { ...x_2 }) == 1 + len(x_2) # all symbols must be unique
      premise ttypes(C_1, e_1, typ_1)
      premise ...ttypes(C_1, e_2, typ_2)
      condition ...(typ_2 != VoidTy())
<<<<<<< HEAD
      let typ_3 = ProcTy(typ_1, ...typ_2)
      let C_2 = C_1 + C(symbols: {x_1: typ_3})
      let C_3 = C_2 + C(`return`: typ_1, symbols: { ...x_2: ...typ_2 })
=======
      where typ_3, ProcTy(typ_1, ...typ_2)
      where C_2, C_1 + {"symbols": {x_1: typ_3}}
      where C_3, C_2 + {"return": typ_1, "symbols": { ...x_2: ...typ_2 }}
>>>>>>> 72ea385b
      premise types(C_3, e_3, VoidTy())
      conclusion C_1, ProcDecl(x_1, e_1, Params(*ParamDecl(x_2, e_2)), e_3), C_2

    axiom "S-empty-module", C_1, Module(), C_1

    rule "S-module":
      premise toplevel(C_1, decl_1, C_2)
      premise toplevel(C_2, Module(...decl_2), C_3)
      conclusion C_1, Module(decl_1, *decl_2), C_3

  # TODO: the static semantics also needs to describe how a `(Module ...)` is
  #      reduced to a `(proc ...)` value, which is what a program is, in the
  #      end: a procedural value

  ## Dynamic Semantics
  ## -----------------
  ##
  ## The semantics describing how expressions reduce to values.
  ##
  ## It is assumed that all identifiers referring to procedures were replaced
  ## with `(proc r [x p]* body)` prior to evaluation, where `x` and `p` are
  ## the names and types of the procedure's parameters, `r` is the procedure's
  ## return type, and `body` is the procedure's body.
  # TODO: ^^ this must be made explicit in the semantics

  ## Auxiliary Functions
  ## ~~~~~~~~~~~~~~~~~~~

  function substitute, (e, +[x, e]) -> (e, +[x, e]):
    ## The substitution function, which handles binding values/expressions to
    ## identifiers. Identifiers cannot be shadowed.
    case _
    of e_1, ():
      e_1 # nothing more to substitute
    of Exprs(+e_1), +any_2:
      Exprs(...(substitute(e_1, any_2)))
    of Let(ident_1, e_1, e_2), +any_1:
      Let(ident_1, substitute(e_1, any_1), substitute(e_2, any_1))
    of If(e_1, e_2, e_3), +any_1:
      If(substitute(e_1, any_1), substitute(e_2, any_1), substitute(e_3, any_1))
    # TODO: handle the remaining trees
    of Ident(string_1), *[!string_1, _], [string_1, e_1], *[!string_1, _]:
      e_1 # the actual substitution
    of e_1, +any:
      e_1 # nothing to replace

  function trunc, r -> n:
    ## Round towards zero.

  function intAdd, (n, n) -> n:
    case _
    of n_1, n_2:
      let n_3 = n_1 + n_2
      if n_3 <= (2 ^ 63):
        if n_3 < (2 ^ 63):
          n_3
        else:
          fail
      else:
        fail

  function intSub, (n, n) -> n:
    case _
    of n_1, n_2:
      let n_3 = n_1 - n_2
      if n_3 <= (2 ^ 63):
        if n_3 < (2 ^ 63):
          n_3
        else:
          fail
      else:
        fail

  function intMul, (n, n) -> n:
    case _
    of n_1, n_2:
      let n_3 = n_1 * n_2
      if n_3 <= (2 ^ 63):
        if n_3 < (2 ^ 63):
          n_3
        else:
          fail
      else:
        fail

  function intDiv, (n, n) -> n:
    case _
    of n_1, 0: fail
    of n_1, n_2:
      if n_1 == (-2 ^ 63):
        if n_2 == -1:
          fail
        else:
          trunc(n_1 / n_2)
      else:
        trunc(n_1 / n_2)

  function intMod, (n, n) -> n:
    case _
    of n_1, 0: fail
    of n_1, n_2: n_1 - (n_2 * trunc(n_1 / n_2))

  function float_add, (r, r) -> r:
    ## XXX: not defined
  function float_sub, (r, r) -> r:
    ## XXX: not defined

  function valEq, (val, val) -> val:
    case _
    of val_1, val_1: "true"
    else:            "false"

  function lt, (val, val) -> val:
    case _
    of n_1, n_2:
      condition n_1 < n_2
      "true"
    of r_1, r_2:
      condition r_1 < r_2
      "true"
    else: "false"

  function lessEqual, (val, val) -> val:
    case _
    of val_1, val_2:
      where "true", valEq(val_1, val_2)
      "true"
    of val_1, val_2:
      where "true", lt(val_1, val_2)
      "true"
    else: "false"

  # TODO: the floating-point operations need to be defined according to the
  #       IEEE 754.2008 standard

  function copy, (C, val) -> val:
    ## The `copy` function takes a context and value and maps them to a value
    ## that is neither a location nor contains any.
    case _
    of DC_1, l_1: copy(DC_1, DC_1.locs(l_1))
    of DC, val_1: val_1

  function utf8_bytes, x -> (+ch,):
    # TODO: the function is mostly self-explanatory, but it should be defined in
    #       a bit more detail nonetheless
    ##

  function len, (val) -> z:
    ## Computes the number of elements in an array value.
    case _
    of `array`(): 0
    of `array`(val_1, *val_2): 1 + len(...val_2)

  ## Evaluation Contexts
  ## ~~~~~~~~~~~~~~~~~~~

  context Etick:
    FieldAccess(Etick, n)
    At(Etick, e)
    At(le, E)

  context L:
    # evaluation context for lvalues
    hole
    FieldAccess(L, n)
    At(L, n)
  context E:
    hole
    Exprs(E, *e)
    FieldAccess(E, n)
    At(E, e)
    At(le, E)
    Asgn(Etick, e)
    With(E, n, e)
    With(val, n, E)
    TupleCons(*val, E, *e)
    Seq(typ, *val, E, *e)
    Call(*val, E, *e)
    Call(x, *val, E, *e)
    If(E, e, e)
    Let(x, E, e)
    Return(E)

  context B:
    hole
    E[B]
    Frame(typ, B)

  ## Reductions and Steps
  ## ~~~~~~~~~~~~~~~~~~~~

  inductive pReducesTo(inp e, out e), "$1 ~~> $2":
    # pure reductions, that is, reductions not dependent on the execution
    # context
    axiom "E-exprs-fold", Exprs(val_1), val_1
    axiom "E-exprs", Exprs(TupleCons(), +e_1), Exprs(...e_1)
    axiom "E-if-true", If(true, e_1, e_2), e_1
    axiom "E-if-false", If(false, e_1, e_2), e_2

    axiom "E-while", While(e_1, e_2), If(e_1, Exprs(e_2, While(e_1, e_2)), TupleCons())

    rule "E-tuple-access":
      where `tuple`(+val), val_1
      where val_2, val_1[n_1]
      conclusion FieldAccess(val_1, n_1), val_2

    axiom "E-field-asgn", Asgn(FieldAccess(le_1, n_1), val_1), Asgn(le_1, With(le_1, n_1, val_1))
    axiom "E-elem-asgn", Asgn(At(le_1, n_1), val_1), Asgn(le_1, With(le_1, n_1, val_1))

    rule "E-at":
      condition 0 <= n_1
      condition n_1 < len(val_1)
      let val_2 = val_1[n_1]
      conclusion At(val_1, n_1), val_2

    rule "E-at-out-of-bounds":
      condition n_1 < 0 or len(val_1) <= n_1
      conclusion At(val_1, n_1), Unreachable()

    rule "E-with-out-of-bounds":
      condition n_1 < 0 or len(val_1) <= n_1
      conclusion With(val_1, n_1, val_2), Unreachable()

    rule "E-add-int":
      let n_3 = addInt(n_1, n_2)
      conclusion Call("+", IntVal(n_1), IntVal(n_2)), IntVal(n_3)
    rule "E-add-int-overflow":
      condition (n_1, n_2) notin addInt(n_1, n_2)
      conclusion Call("+", IntVal(n_1), IntVal(n_2)), Unreachable()

    rule "E-sub-int":
      let n_3 = subInt(n_1, n_2)
      conclusion Call("-", IntVal(n_1), IntVal(n_2)), IntVal(n_3)
    rule "E-sub-int-overflow":
      condition (n_1, n_2) notin subInt(n_1, n_2)
      conclusion Call("-", IntVal(n_1), IntVal(n_2)), Unreachable()

    rule "E-mul-int":
      let n_3 = mulInt(n_1, n_2)
      conclusion Call("*", IntVal(n_1), IntVal(n_2)), IntVal(n_3)
    rule "E-mul-int-overflow":
      condition (n_1, n_2) notin mulInt
      conclusion Call("*", IntVal(n_1), IntVal(n_2)), Unreachable()

    rule "E-div-int":
      let n_3 = divInt(n_1, n_2)
      conclusion Call("div", IntVal(n_1), IntVal(n_2)), IntVal(n_3)
    rule "E-div-int-overflow":
      condition (n_1, n_2) notin divInt
      conclusion Call("div", IntVal(n_1), IntVal(n_2)), Unreachable()

    rule "E-mod-int":
      let n_3 = divInt(n_1, n_2)
      conclusion Call("div", IntVal(n_1), IntVal(n_2)), IntVal(n_3)
    rule "E-mod-int-overflow":
      condition (n_1, n_2) notin divInt
      conclusion Call("div", IntVal(n_1), IntVal(n_2)), Unreachable()

    rule "E-add-float":
      let r_3 = floatAdd(r_1, r_2)
      conclusion Call("+", FloatVal(r_1), FloatVal(r_2)), FloatVal(r_3)
    rule "E-sub-float":
      let r_3 = floatSub(r_1, r_2)
      conclusion Call("-", FloatVal(r_1), FloatVal(r_2)), FloatVal(r_3)

    rule "E-builtin-eq":
      let val_3 = valEq(val_1, val_2)
      conclusion Call("==", val_1, val_2), val_3
    rule "E-builtin-le":
      let val_3 = lessEqual(val_1, val_2)
      conclusion Call("<=", val_1, val_2), val_3
    rule "E-builtin-lt":
      let val_3 = lt(val_1, val_2)
      conclusion Call("<", val_1, val_2), val_3

    rule "E-builtin-len":
      let n_1 = len(val_1)
      conclusion Call("len", val_1), n_1

    rule "E-builtin-concat":
      conclusion Call("concat", `array`(*val_1), val_2), `array`(...val_1, val_2)

<<<<<<< HEAD
    rule "E-builtin-readFile":
      exists val_1, z_1,
        val_1 is array and val_1(z_1) is ch
      conclusion Call("readFile", val), val_1

=======
>>>>>>> 72ea385b
    rule "E-call-reduce":
      # the call is replaced with the procedure's body (in which all
      # occurrences of the parameters were substituted with a copy of the
      # respective argument), which is wrapped in a `Frame` tree
      where `proc`(typ_r, *[x_1, typ_p], e_1), val_1
      where e_2, substitute(e_1, ...[x_1, val_2])
      conclusion Call(val_1, *val_2), Frame(typ_r, e_2)

  inductive reducesTo(inp C, inp e, out C, out e), "$1; $2 ~~> $3; $4":
    rule "E-tuple-cons":
      where +val_2, ...copy(C_1, val_1)
      conclusion C_1, TupleCons(+val_1), C_1, `tuple`(...val_2)

    rule "E-seq-cons":
      where +val_2, ...copy(C_1, val_1)
      conclusion C_1, Seq(typ, val_1), C_1, `array`(...val_2)

    rule "E-string-cons":
      where (*val_1,), utf8_bytes(x_1)
      # FIXME: doesn't need to be an impure reduction
      conclusion C_1, Seq(StringVal(x_1)), C_1, `array`(...val_1)

    rule "E-let-introduce":
      exists z_1, z_1 notin C_1.locs
      let val_2 = copy(DC_1, val_1)
      let C_2 = C_1 + C(locs: {z_1 : val_2})
      let e_2 = substitute(e_1, x_1, loc(z_1))
      conclusion C_1, Let(x_1, val_1, e_1), C_2, e_2
    # TODO: the location needs to be removed from the execution context once
    #       `e_2` is reduced to a value, otherwise it remains accessible. This
    #       is not a problem at the moment, but it will be once there are
    #       first-class locations (e.g., pointers) in the source language.
    #       Removing the location from the store could be achieved via a new
    #       `(Pop x)` construct, where `(Let x val e)` reduces to `(Pop x e)`

    rule "E-with":
      condition 0 <= n_1
      condition n_1 < len(val_1)
      let val_3 = val_1[n_1]
      conclusion C_1, With(val_1, n_1, val_2), C_1, val_3

    rule "E-asgn":
      let C_2 = C_1 + C(locs: {z_1 : val_1})
      conclusion C_1, Asgn(z_1, val_1), C_2, TupleCons()

    rule "E-builtin-write":
      where `array`(*val_2), C_1.output
      let C_2 = C_1 + C(output: `array`(...val_2, ...val_1))
      conclusion C_1, Call("write", `array`(*val_1)), C_2, TupleCons()

    rule "E-builtin-writeErr":
      where `array`(*val_2), C_1.errOutput
      where C_2, C_1 + C(errOutput: `array`(...val_2, ...val_1))
      conclusion C_1, Call("writeErr", val_1), C_2, TupleCons()

<<<<<<< HEAD
  inductive step(inp C, inp e, out C, out e), "$1; $2 \\rightarrow $3; $4":
=======
    rule "E-builtin-readFile":
      # the extra time parameter is used to model the fact that the file
      # access doesn't always yield the same result, even when the program
      # does nothing
      where val_2, C_1.files(val_1, C_1.time)
      where `array`(*ch), val_2
      where n_1, C_1.time + 1
      where C_2, C_1 + {"time": n_1}
      conclusion C_1, Call("readFile", val_1), C_2, val_2

  inductive step(inp, inp, out, out), "$1; $2 \\rightarrow $3; $4":
>>>>>>> 72ea385b
    rule "E-reduce-pure":
      premise pReducesTo(e_1, e_2)
      conclusion C_1, E_1[e_1], C_1, E_1[e_2]

    rule "E-reduce-impure":
      premise reducesTo(C_1, e_1, C_2, e_2)
      conclusion C_1, E_1[e_1], C_2, E_1[e_2]

    rule "E-tuple-loc-access":
      let val_1 = C_1.locs(z_1)
      conclusion C_1, E_1[L_1[FieldAccess(z_1, n_1)]], C_1, E_1[L_1[FieldAccess(val_1, n_1)]]
    rule "E-at-loc":
      let val_1 = C_1.locs(z_1)
      conclusion C_1, E_1[L_1[At(z_1, n_1)]], C_1, E_1[L_1[At(val_1, n_1)]]

    rule "E-return":
      let val_2 = copy(C_1, val_1)
      conclusion C_1, B_1[Frame(typ, E_1[Return(val_1)])], C_1, B_1[val_2]
    rule "E-return-unit":
      conclusion C_1, B_1[Frame(typ, E_1[Return()])], C_1, B_1[TupleCons()]

    rule "E-unreachable":
      condition B_1 != ()
      conclusion C_1, B_1[Unreachable()], C_1, Unreachable()

    # XXX: theorem support is not implemented...
    #[
    theorem e_1 of typ_1 and step(_, e_1, _, e_2), e_2 of typ_1
    # ^^ preservation. That is, reducing an expression doesn't change its type
    # XXX: the theorem doesn't consider subtyping

    theorem e_1 of typ_1, e_1 is val or step(_, e_1, _, e_2)
    # ^^ progress. That is, a valid expression is either an irreducible value,
    # or it must be reducible
    ]#<|MERGE_RESOLUTION|>--- conflicted
+++ resolved
@@ -93,27 +93,9 @@
     `array`(+val)
     `tuple`(+val)
     `proc`(typ, *[x, typ], e)
-<<<<<<< HEAD
 
   subtype le, e:
     ## Lvalue expression with all non-lvalue operands already evaluated.
-=======
-  nterminal typ:
-    VoidTy()
-    UnitTy()
-    BoolTy()
-    CharTy()
-    IntTy()
-    FloatTy()
-    mut(typ)
-    `type`(typ)
-    TupleTy(+typ)
-    UnionTy(+typ)
-    ProcTy(+typ)
-    SeqTy(typ)
-  nterminal le:
-    # subset of expressions where all non-lvalue operand were already evaluated
->>>>>>> 72ea385b
     l
     FieldAccess(le, n)
     At(le, n)
@@ -143,11 +125,7 @@
     rule "void":
       ## :math:`\text{void}` is the subtype of all other types, except for
       ## itself.
-<<<<<<< HEAD
       condition typ_1 != VoidTy()
-=======
-      where !VoidTy(), typ_1
->>>>>>> 72ea385b
       conclusion VoidTy(), typ_1
     rule "union-subtyping":
       ## A type is a subtype of a union if it's a part of the union (in
@@ -197,32 +175,11 @@
     ## is not total, as not all two types have a common ancestor type.
     case _
     of typ_1, typ_2:
-<<<<<<< HEAD
       if typ_1 == typ_2:   typ_1
       elif typ_1 <: typ_2: typ_2
       elif typ_2 <: typ_1: typ_1
 
   inductive ttypes(inp C, inp texpr, out typ), "$1 \\vdash_{\\tau} $2 : $3":
-=======
-      premise typ_1 <: typ_2
-      typ_2
-    of typ_1, typ_2:
-      premise typ_2 <: typ_1
-      typ_1
-
-  function uniqueTypes, (+typ) -> z:
-    ## Returns true (1) if all types are unique (in the sense of type
-    ## equality), false (0) otherwise.
-    case _
-    of typ: 1
-    of typ_1, *typ, typ_2, *typ:
-      premise eq(typ_1, typ_2)
-      0
-    of typ_1, +typ_2:
-      uniqueTypes(...typ_2)
-
-  inductive ttypes(inp, inp, out), "$1 \\vdash_{\\tau} $2 : $3":
->>>>>>> 72ea385b
     axiom "S-void-type",        C, VoidTy(),  VoidTy()
     axiom "S-unit-type",        C, UnitTy(),  UnitTy()
     axiom "S-bool-type",        C, BoolTy(),  BoolTy()
@@ -237,7 +194,6 @@
       conclusion C_1, x_1, typ_1
 
     rule "S-tuple-type":
-<<<<<<< HEAD
       premise ...ttypes(C_1, texpr_1, typ_1)
       condition ...(typ_1 != VoidTy())
       conclusion C_1, TupleTy(+texpr_1), TupleTy(...typ_1)
@@ -258,28 +214,6 @@
       premise ttypes(C_1, texpr_1, typ_1)
       condition ...(typ_1 != VoidTy())
       conclusion C_1, SeqTy(texpr_1), SeqTy(typ_1)
-=======
-      premise ...ttypes(C_1, e_1, typ_1)
-      where *(!VoidTy()), ...typ_1
-      conclusion C_1, TupleTy(+e_1), TupleTy(...typ_1)
-
-    rule "S-union-type":
-      premise ...ttypes(C_1, e_1, typ_1)
-      where *(!VoidTy()), ...typ_1
-      condition uniqueTypes(...typ_1)
-      conclusion C_1, UnionTy(+e_1), TupleTy(...typ_1)
-
-    rule "S-proc-type":
-      premise ttypes(C_1, e_1, typ_1)
-      premise ...ttypes(C_1, e_2, typ_2)
-      where *(!VoidTy()), ...typ_2
-      conclusion C_1, ProcTy(e_1, *e_2), ProcTy(typ_1, ...typ_2)
-
-    rule "S-seq-type":
-      premise ttypes(C_1, e_1, typ_1)
-      where !VoidTy(), typ_1
-      conclusion C_1, SeqTy(e_1), SeqTy(typ_1)
->>>>>>> 72ea385b
 
   alias built_in,
     {"==", "<=", "<", "+", "-", "*", "div", "mod", "true", "false", "write",
@@ -288,13 +222,8 @@
   inductive types(inp C, inp e, out typ), "$1 \\vdash $2 : $3":
     axiom "S-int",   C, n, IntTy()
     axiom "S-float", C, r, FloatTy()
-<<<<<<< HEAD
     axiom "S-false", C, false, BoolTy()
     axiom "S-true",  C, true, BoolTy()
-=======
-    axiom "S-false", C, "false", BoolTy()
-    axiom "S-true",  C, "true", BoolTy()
->>>>>>> 72ea385b
     axiom "S-unit",  C, TupleCons(), UnitTy()
     axiom "S-unreachable", C, Unreachable(), VoidTy()
 
@@ -306,13 +235,8 @@
 
     rule "S-tuple":
       premise ...types(C_1, e_1, All[typ_1])
-<<<<<<< HEAD
       condition ...(typ_1 != VoidTy())
       conclusion C_1, TupleCons(+e_1), TupleTy(typ_1)
-=======
-      where *(!VoidTy()), ...typ_1
-      conclusion C_1, TupleCons(+e_1), TupleTy(...typ_1)
->>>>>>> 72ea385b
 
     rule "S-seq-cons":
       premise ttypes(C_1, texpr_1, typ_1)
@@ -320,7 +244,6 @@
       condition ...(typ_2 <:= typ_1)
       conclusion C_1, Seq(texpr_1, *e_2), SeqTy(typ_1)
 
-<<<<<<< HEAD
     axiom "S-string-cons", C, Seq(StringVal(string)), SeqTy(CharTy())
 
     rule "S-return":
@@ -330,19 +253,6 @@
 
     rule "S-return-unit":
       condition C_1.ret == UnitTy()
-=======
-    axiom "S-string-cons", C, Seq(StringVal(x)), SeqTy(CharTy())
-
-    rule "S-return":
-      premise types(C_1, e_1, All[typ_1])
-      where typ_2, C_1.ret
-      premise typ_1 <:= typ_2
-      conclusion C_1, Return(e_1), VoidTy()
-
-    rule "S-return-unit":
-      where typ_1, C_1.ret
-      premise eq(typ_1, UnitTy())
->>>>>>> 72ea385b
       conclusion C_1, Return(), VoidTy()
 
     rule "S-field":
@@ -372,11 +282,7 @@
     rule "S-asgn":
       premise types(C_1, e_1, mut(typ_1))
       premise types(C_1, e_2, All[typ_2])
-<<<<<<< HEAD
       condition typ_2 <:= typ_1
-=======
-      premise typ_2 <:= typ_1
->>>>>>> 72ea385b
       conclusion C_1, Asgn(e_1, e_2), UnitTy()
 
     rule "S-let":
@@ -394,19 +300,11 @@
 
     rule "S-void-short-circuit":
       # if any expression in the list is of type void, so is the list itself
-<<<<<<< HEAD
       premise ...types(C_1, e_1, All[e_3])
       condition ...(e_3 in {VoidTy(), UnitTy()})
       condition VoidTy() in e_3
       premise types(C_1, e_2, typ)
       conclusion C_1, Exprs(*e_1, e_2), VoidTy()
-=======
-      premise ...types(C_1, e_1, All[UnitTy()])
-      premise types(C_1, e_2, All[VoidTy()])
-      premise ...types(C_1, e_3, All[UnitTy()])
-      premise types(C_1, e_4, typ)
-      conclusion C_1, Exprs(*e_1, e_2, *e_3, e_4), VoidTy()
->>>>>>> 72ea385b
 
     rule "S-if":
       premise types(C_1, e_1, All[BoolTy()])
@@ -424,11 +322,7 @@
     rule "S-while":
       premise types(C_1, e_1, All[typ_1])
       condition typ_1 in {VoidTy(), UnitTy()}
-<<<<<<< HEAD
       conclusion C_1, While(true, e_1), VoidTy()
-=======
-      conclusion C_1, While("true", e_1), VoidTy()
->>>>>>> 72ea385b
 
     rule "S-builtin-plus":
       premise types(C_1, e_1, All[typ_1])
@@ -440,31 +334,18 @@
       premise types(C_1, e_1, All[typ_1])
       premise types(C_1, e_2, All[typ_1])
       condition typ_1 in {IntTy(), FloatTy()}
-<<<<<<< HEAD
       conclusion C_1, Call(Ident("-"), e_1, e_2), typ_1
-=======
-      conclusion C_1, Call("-", e_1, e_2), typ_1
->>>>>>> 72ea385b
 
     rule "S-builtin-mul":
       premise types(C_1, e_1, All[typ_1])
       premise types(C_1, e_2, All[typ_1])
-<<<<<<< HEAD
       condition typ_1 == IntTy()
       conclusion C_1, Call(Ident("*"), e_1, e_2), typ_1
-=======
-      premise eq(typ_1, IntTy())
-      conclusion C_1, Call("*", e_1, e_2), typ_1
->>>>>>> 72ea385b
 
     rule "S-builtin-div":
       premise types(C_1, e_1, All[typ_1])
       premise types(C_1, e_2, All[typ_1])
-<<<<<<< HEAD
       condition typ_1 == IntTy()
-=======
-      premise eq(typ_1, IntTy())
->>>>>>> 72ea385b
       conclusion C_1, Call("div", e_1, e_2), typ_1
 
     rule "S-builtin-eq":
@@ -488,11 +369,7 @@
     rule "S-builtin-mod":
       premise types(C_1, e_1, All[typ_1])
       premise types(C_1, e_2, All[typ_1])
-<<<<<<< HEAD
       condition typ_1 == IntTy()
-=======
-      premise eq(typ_1, IntTy())
->>>>>>> 72ea385b
       conclusion C_1, Call("mod", e_1, e_2), typ_1
 
     rule "S-builtin-len":
@@ -502,11 +379,7 @@
     rule "S-builtin-concat":
       premise types(C_1, e_1, All[SeqTy(typ_1)])
       premise types(C_1, e_2, All[typ_2])
-<<<<<<< HEAD
       condition typ_2 <:= typ_1
-=======
-      premise typ_2 <:= typ_1
->>>>>>> 72ea385b
       conclusion C_1, Call("concat", e_1, e_2), UnitTy()
 
     rule "S-builtin-write":
@@ -563,15 +436,9 @@
       premise ttypes(C_1, e_1, typ_1)
       premise ...ttypes(C_1, e_2, typ_2)
       condition ...(typ_2 != VoidTy())
-<<<<<<< HEAD
       let typ_3 = ProcTy(typ_1, ...typ_2)
       let C_2 = C_1 + C(symbols: {x_1: typ_3})
       let C_3 = C_2 + C(`return`: typ_1, symbols: { ...x_2: ...typ_2 })
-=======
-      where typ_3, ProcTy(typ_1, ...typ_2)
-      where C_2, C_1 + {"symbols": {x_1: typ_3}}
-      where C_3, C_2 + {"return": typ_1, "symbols": { ...x_2: ...typ_2 }}
->>>>>>> 72ea385b
       premise types(C_3, e_3, VoidTy())
       conclusion C_1, ProcDecl(x_1, e_1, Params(*ParamDecl(x_2, e_2)), e_3), C_2
 
@@ -854,14 +721,6 @@
     rule "E-builtin-concat":
       conclusion Call("concat", `array`(*val_1), val_2), `array`(...val_1, val_2)
 
-<<<<<<< HEAD
-    rule "E-builtin-readFile":
-      exists val_1, z_1,
-        val_1 is array and val_1(z_1) is ch
-      conclusion Call("readFile", val), val_1
-
-=======
->>>>>>> 72ea385b
     rule "E-call-reduce":
       # the call is replaced with the procedure's body (in which all
       # occurrences of the parameters were substituted with a copy of the
@@ -917,9 +776,6 @@
       where C_2, C_1 + C(errOutput: `array`(...val_2, ...val_1))
       conclusion C_1, Call("writeErr", val_1), C_2, TupleCons()
 
-<<<<<<< HEAD
-  inductive step(inp C, inp e, out C, out e), "$1; $2 \\rightarrow $3; $4":
-=======
     rule "E-builtin-readFile":
       # the extra time parameter is used to model the fact that the file
       # access doesn't always yield the same result, even when the program
@@ -930,8 +786,7 @@
       where C_2, C_1 + {"time": n_1}
       conclusion C_1, Call("readFile", val_1), C_2, val_2
 
-  inductive step(inp, inp, out, out), "$1; $2 \\rightarrow $3; $4":
->>>>>>> 72ea385b
+  inductive step(inp C, inp e, out C, out e), "$1; $2 \\rightarrow $3; $4":
     rule "E-reduce-pure":
       premise pReducesTo(e_1, e_2)
       conclusion C_1, E_1[e_1], C_1, E_1[e_2]
