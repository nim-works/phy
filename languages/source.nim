--- conflicted
+++ resolved
@@ -502,32 +502,6 @@
   func substitute(a: expr, with: string -> e) -> e =
     ## The substitution function, which handles binding values/expressions to
     ## identifiers. Identifiers cannot be shadowed.
-<<<<<<< HEAD
-    case _
-    of Exprs(+e_1), any_1:
-      Exprs(...(substitute(e_1, any_1)))
-    of Let(ident_1, e_1, e_2), any_1:
-      Let(ident_1, substitute(e_1, any_1), substitute(e_2, any_1))
-    of If(e_1, e_2, e_3), any_1:
-      If(substitute(e_1, any_1), substitute(e_2, any_1), substitute(e_3, any_1))
-    of Call(+e_1), any_1:
-      Call(...substitute(e_1, any_1))
-    of Asgn(e_1, e_2), any_1:
-      Asgn(substitute(e_1, any_1), substitute(e_2, any_1))
-    of TupleCons(*e_1), any_1:
-      TupleCons(...substitute(e_1, any_1))
-    of Seq(texpr_1, *e_1), any_1:
-      Seq(texpr_1, ...substitute(e_1, any_1))
-    of FieldAccess(e_1, IntVal(z_1)), any_1:
-      FieldAccess(substitute(e_1, any_1), IntVal(z_1))
-    of At(e_1, e_2), any_1:
-      At(substitute(e_1, any_1), substitute(e_2, any_1))
-    of While(e_1, e_2), any_1:
-      While(substitute(e_1, any_1), substitute(e_2, any_1))
-    of Return(e_1), any_1:
-      Return(substitute(e_1, any_1))
-    of Ident(string_1), any_1:
-=======
     case a
     of Exprs(+e_1):
       Exprs(...(substitute(e_1, with)))
@@ -541,8 +515,8 @@
       Asgn(substitute(e_1, with), substitute(e_2, with))
     of TupleCons(*e_1):
       TupleCons(...substitute(e_1, with))
-    of Seq(texpr, *e_1):
-      Seq(texpr, ...substitute(e_1, with))
+    of Seq(texpr_1, *e_1):
+      Seq(texpr_1, ...substitute(e_1, with))
     of FieldAccess(e_1, IntVal(z_1)):
       FieldAccess(substitute(e_1, with), IntVal(z_1))
     of At(e_1, e_2):
@@ -552,7 +526,6 @@
     of Return(e_1):
       Return(substitute(e_1, with))
     of Ident(string_1):
->>>>>>> 488fa516
       # the actual substitution
       if string_1 in with:
         with(string_1)
@@ -648,18 +621,7 @@
               files: ((string, z) -> val)} # name + time -> content
   ## `DC` is the dynamic context
 
-<<<<<<< HEAD
-  function utf8Bytes, string -> *z:
-=======
-  func copy(c: DC, v: val) -> val =
-    ## The `copy` function takes a context and value and maps them to a value
-    ## that is neither a location nor contains any.
-    case v
-    of loc(z_1): copy(c, c.locs(z_1))
-    of val_1:    val_1
-
   func utf8Bytes(_: string) -> *z
->>>>>>> 488fa516
     # TODO: the function is mostly self-explanatory, but it should be defined in
     #       a bit more detail nonetheless
     ##
