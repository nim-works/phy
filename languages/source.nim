--- conflicted
+++ resolved
@@ -19,18 +19,15 @@
   #       numbers, not *integer* numbers
   typ ident: Ident(string)
   alias x, ident
-<<<<<<< HEAD
   typ branch:
     # TODO: automatically create an anonymous type for sub-constructors and
     #       then remove the `branch` type again
     As(x, texpr, expr)
-=======
   typ eindex:
     # element index
     IntVal(z)
     Ident(string)
 
->>>>>>> c0584126
   typ expr:
     Ident(string)
     IntVal(z)
@@ -217,17 +214,8 @@
     ## Type equality.
     case (a, b)
     of UnionTy(+typ_1), UnionTy(+typ_2):
-<<<<<<< HEAD
+      # equal set of types -> equivalent types
       identical(typ_1, typ_2)
-=======
-      # equal set of types -> equivalent types
-      if (for typ_3 in typ_1: contains(typ_2, typ_3)):
-        if (for typ_3 in typ_2: contains(typ_1, typ_3)):
-          true
-        else:
-          false
-      else:
-        false
     of RecordTy(+Field(Ident(string_1), typ_1)),
        RecordTy(+Field(Ident(string_2), typ_2)):
       # equal fields -> equivalent type
@@ -240,7 +228,6 @@
           false
       else:
         false
->>>>>>> c0584126
     else:
       same(a, b) # same structure -> equivalent type
 
@@ -1094,7 +1081,6 @@
     of _:
       false
 
-<<<<<<< HEAD
   func identical(set_1, set_2: *typ) -> bool =
     ## Treats the lists as sets and computes whether they're equal.
     if (for a in set_1: contains(set_2, a)):
@@ -1104,12 +1090,11 @@
         false
     else:
       false
-=======
+
   func mapContains(list: *(string, typ), p: (string, typ)) -> bool =
     let (s, t) = p
     let m = map(list)
     s in m and m(s) == t
->>>>>>> c0584126
 
   func uniqueTypes(list: *typ) -> bool =
     ## Computes whether all types in the list are unique.
